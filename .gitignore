db.sqlite3
.sass-cache/
<<<<<<< HEAD
run-script.sh
=======
media/
>>>>>>> be189afd

# Byte-compiled / optimized / DLL files
__pycache__/
*.py[cod]

# C extensions
*.so

# Distribution / packaging
.Python
env/
build/
develop-eggs/
dist/
downloads/
eggs/
lib/
lib64/
parts/
sdist/
var/
*.egg-info/
.installed.cfg
*.egg

# PyInstaller
#  Usually these files are written by a python script from a template
#  before PyInstaller builds the exe, so as to inject date/other infos into it.
*.manifest
*.spec

# Installer logs
pip-log.txt
pip-delete-this-directory.txt

# Unit test / coverage reports
htmlcov/
.tox/
.coverage
.cache
nosetests.xml
coverage.xml

# Translations
*.mo
*.pot

# Django stuff:
*.log

# Sphinx documentation
docs/_build/

# PyBuilder
target/

*.swp<|MERGE_RESOLUTION|>--- conflicted
+++ resolved
@@ -1,10 +1,7 @@
 db.sqlite3
 .sass-cache/
-<<<<<<< HEAD
+media/
 run-script.sh
-=======
-media/
->>>>>>> be189afd
 
 # Byte-compiled / optimized / DLL files
 __pycache__/
