--- conflicted
+++ resolved
@@ -18,17 +18,11 @@
         "user",
         "resource_type",
         "resource_id",
-<<<<<<< HEAD
-        "hourly_cost",
-        "start_time",
-        "end_time",
-    ]
-    readonly_fields = ["region_name", "user"]
-=======
         "start_time",
         "end_time",
         "hourly_cost",
     ]
+    readonly_fields = ["region_name", "user"]
 
     formfield_overrides = {
         models.TextField: {"widget": forms.TextInput(attrs={"size": "10"})},
@@ -36,7 +30,6 @@
 
     def has_change_permission(self, request, obj):
         return False
->>>>>>> f06ff85f
 
 
 class AllocationAdmin(admin.ModelAdmin):
