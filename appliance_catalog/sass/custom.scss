[ng\:cloak], [ng-cloak], .ng-cloak {
  display: none !important;
}

.appCatalog {

  .thumbnail {
    height: 213px;
    width: 213px;
    margin-right: 15px;
    text-align: center;
    cursor: pointer;
  }

  .form-group {
    margin-top: 10px;
    margin-right: 12px;
  }

  .app-icon {
    height: 80px;
  }
<<<<<<< HEAD

  .dropdown-multiselect > .dropdown-toggle {
    white-space: normal;
  }

=======
  .app-icon-table {
    max-height: 80px;
  }
  .dropdown-multiselect > .dropdown-toggle {
    white-space: normal;
  }
  .btn {
    margin-bottom: 5px;
  }
>>>>>>> 1c14e01e
  .btn-default.active {
    background-color: #888;
    &:hover {
      background-color: #666;
    }
  }
<<<<<<< HEAD

=======
  .name-column {
    text-align: center;
    min-width: 125px;
    padding: 15px;
  }
  .pseudo-link {
    cursor: hand;
    cursor: pointer;
  }
>>>>>>> 1c14e01e
  .pagination-summary {
    float: right;
    margin-top: 40px;
    margin-right: 16px;
  }

  .pagination-header {
    clear: both;
  }

  .ats-switch {
    margin-top: 10px;
  }
<<<<<<< HEAD

  .app-title{
    margin-left:10px;
    vertical-align:bottom;
  }

  hr{
=======
  .app-title {
    margin-left: 10px;
    vertical-align: bottom;
  }
  hr {
>>>>>>> 1c14e01e
    margin-top: 15px;
    margin-bottom: 15px;
  }
  .view-switch {
    float: right;
    text-decoration: underline;
    margin-top: 15px;
  }
  .fa-list {
    text-decoration: underline;
  }
  .fa-table {
    text-decoration: underline;
  }
  .table {
    width: 99%;
  }
  .dropdown-multiselect {
    margin-top: 8px;
    margin-bottom: 3px;
  }
}<|MERGE_RESOLUTION|>--- conflicted
+++ resolved
@@ -20,13 +20,6 @@
   .app-icon {
     height: 80px;
   }
-<<<<<<< HEAD
-
-  .dropdown-multiselect > .dropdown-toggle {
-    white-space: normal;
-  }
-
-=======
   .app-icon-table {
     max-height: 80px;
   }
@@ -36,16 +29,12 @@
   .btn {
     margin-bottom: 5px;
   }
->>>>>>> 1c14e01e
   .btn-default.active {
     background-color: #888;
     &:hover {
       background-color: #666;
     }
   }
-<<<<<<< HEAD
-
-=======
   .name-column {
     text-align: center;
     min-width: 125px;
@@ -55,7 +44,6 @@
     cursor: hand;
     cursor: pointer;
   }
->>>>>>> 1c14e01e
   .pagination-summary {
     float: right;
     margin-top: 40px;
@@ -69,21 +57,11 @@
   .ats-switch {
     margin-top: 10px;
   }
-<<<<<<< HEAD
-
-  .app-title{
-    margin-left:10px;
-    vertical-align:bottom;
-  }
-
-  hr{
-=======
   .app-title {
     margin-left: 10px;
     vertical-align: bottom;
   }
   hr {
->>>>>>> 1c14e01e
     margin-top: 15px;
     margin-bottom: 15px;
   }
