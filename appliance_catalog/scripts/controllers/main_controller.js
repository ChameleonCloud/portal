/**
 * author agauli
 */
'use strict';
angular.module('appCatalogApp')
  .controller('AppCatalogController', ['$scope', '$http', '$timeout', 'moment', '_', 'UtilFactory', 'ApplianceFactory', 'NotificationFactory',
    function ($scope, $http, $timeout, moment, _, UtilFactory, ApplianceFactory, NotificationFactory) {
      $scope.messages = [];
      $scope.$on('appliance:notifyMessage', function () {
        $scope.messages = NotificationFactory.getMessages();
      });

      $scope.loading = {};
      $scope.$on('appliance:notifyLoading', function () {
        $scope.loading = NotificationFactory.getLoading();
      });

      $scope.close = UtilFactory.closeMessage;
      $scope.isEmpty = UtilFactory.isEmpty;
      $scope.hasMessage = UtilFactory.hasMessage;
      $scope.isLoading = UtilFactory.isLoading;
      $scope.getMessages = UtilFactory.getMessages;
      $scope.getClass = UtilFactory.getClass;

      $scope.viewType = 'grid';

      $scope.filterInit = function () {
        $scope.filter = {
          selectedKeywords: [],
          searchKey: '',
          andSearch: true
        };
      };
      $scope.filterInit();

      $scope.sortAppliances = function (predicate) {
        if ($scope.reverse) {
          $scope.filteredAppliances = _.sortBy($scope.filteredAppliances, function (app) {
            return app[predicate].toLowerCase();
          });
        }
        else {
          $scope.filteredAppliances = _.sortBy($scope.filteredAppliances, function (app) {
            return app[predicate].toLowerCase();
          }).reverse();
        }
      };

      $scope.appsPageChanged = function (pageNum) {
        var startIndex = (pageNum - 1) * $scope.appsPerPage;
        var endIndex = startIndex + $scope.appsPerPage;
        if (endIndex > ($scope.filteredAppliances.length - 1)) {
          endIndex = $scope.filteredAppliances.length;
        }
        $scope.appsThisPage = $scope.filteredAppliances.slice(startIndex, endIndex);
      };

      $scope.setupPagination = function () {
        $scope.appsPerPage = 15;
        $scope.totalPages = Math.ceil($scope.filteredAppliances.length / $scope.appsPerPage);
        $scope.appsCurrentPage = 1;
        $scope.appsPageChanged($scope.appsCurrentPage);
      };

      $scope.reset = function () {
        $scope.filterInit();
        $scope.filteredAppliances = angular.copy($scope.appliances);
        $scope.orderInit();
        $scope.sortAppliances($scope.predicate);
        $scope.setupPagination();
      };

      $scope.orderInit = function () {
        $scope.predicate = 'name';
        $scope.reverse = true;
      };

      $scope.orderInit();
      $scope.appliances = [];
      $scope.filteredAppliances = [];

      $scope.getAppliances = function () {
        ApplianceFactory.getAppliances().then(function () {
          $scope.appliances = angular.copy(ApplianceFactory.appliances);
          $scope.filteredAppliances = angular.copy(ApplianceFactory.appliances);
          $scope.sortAppliances($scope.predicate);
          $scope.setupPagination();
        });
      };

      $scope.getAppliances();

<<<<<<< HEAD
        $scope.getPageIndex = function () {
            var x = ($scope.appsCurrentPage - 1) * $scope.appsPerPage + 1;
            var y = ($scope.appsCurrentPage * $scope.appsPerPage < $scope.filteredAppliances.length) ? $scope.appsCurrentPage * $scope.appsPerPage : $scope.filteredAppliances.length;
            return x + '-' + y;
        };
        $scope.multiselectSettings = {
            smartButtonMaxItems: 15,
            scrollableHeight: '400px',
            scrollable: true,
            enableSearch: true,
            smartButtonTextConverter: function (itemText) {
                if (itemText.length > 20) {
                    return itemText.substring(0, 17) + '...';
                }
                return itemText;
            }
        };
        $scope.viewDetail = function(appId) {
          window.location = 'detail/' + appId + '/';
        };
        $scope.multiselectCustomTexts = {
            buttonDefaultText: 'Search by keywords'
        };
        $scope.updateFiltered = function () {
            if ($scope.filter.selectedKeywords) {
                ApplianceFactory.getAppliances($scope.filter.selectedKeywords).then(function () {
                    if($scope.filter.andSearch){
                        $scope.filteredAppliances = UtilFactory.search(ApplianceFactory.appliances, $scope.filter.searchKey);
                    }
                    else{
                         $scope.filteredAppliances = _.union(UtilFactory.search($scope.appliances, $scope.filter.searchKey), ApplianceFactory.appliances);
                    }
                    setupPagination();
                });
=======
      $scope.getKeywords = function () {
        $scope.keywords = [];
        ApplianceFactory.getKeywords().then(function () {
          $scope.keywords = ApplianceFactory.keywords;
        });
      };

      $scope.getKeywords();

      $scope.getPageIndex = function () {
        var x = ($scope.appsCurrentPage - 1) * $scope.appsPerPage + 1;
        var y = ($scope.appsCurrentPage * $scope.appsPerPage < $scope.filteredAppliances.length) ? $scope.appsCurrentPage *
        $scope.appsPerPage : $scope.filteredAppliances.length;
        return x + '-' + y;
      };

      $scope.multiselectSettings = {
        smartButtonMaxItems: 15,
        scrollableHeight: '400px',
        scrollable: true,
        enableSearch: true,
        smartButtonTextConverter: function (itemText) {
          if (itemText.length > 20) {
            return itemText.substring(0, 17) + '...';
          }
          return itemText;
        }
      };

      $scope.multiselectCustomTexts = {
        buttonDefaultText: 'Search by keywords'
      };

      $scope.updateFiltered = function () {
        if ($scope.filter.selectedKeywords) {
          ApplianceFactory.getAppliances($scope.filter.selectedKeywords).then(function () {
            if ($scope.filter.andSearch) {
              $scope.filteredAppliances = UtilFactory.search(ApplianceFactory.appliances, $scope.filter.searchKey);
>>>>>>> 1c14e01e
            }
            else {
              $scope.filteredAppliances = _.union(UtilFactory.search($scope.appliances, $scope.filter.searchKey), ApplianceFactory.appliances);
            }
            $scope.sortAppliances($scope.predicate);
            $scope.setupPagination();
          });
        }
        else {
          $scope.filteredAppliances = UtilFactory.search($scope.filteredAppliances, $scope.filter.searchKey);
          $scope.sortAppliances($scope.predicate);
          $scope.setupPagination();
        }
      };

      // list view ordering

      $scope.changeOrder = function (predicate) {
        if ($scope.predicate === predicate) {
          $scope.reverse = !$scope.reverse;
        }
        else {
          $scope.predicate = predicate;
        }
        $scope.sortAppliances(predicate);
        $scope.setupPagination();
      };

      $scope.changeViewType = function () {
        if ($scope.viewType === 'grid') {
          $scope.viewType = 'table';
        }
        else {
          $scope.viewType = 'grid';
        }
      };

    }]);<|MERGE_RESOLUTION|>--- conflicted
+++ resolved
@@ -90,42 +90,6 @@
 
       $scope.getAppliances();
 
-<<<<<<< HEAD
-        $scope.getPageIndex = function () {
-            var x = ($scope.appsCurrentPage - 1) * $scope.appsPerPage + 1;
-            var y = ($scope.appsCurrentPage * $scope.appsPerPage < $scope.filteredAppliances.length) ? $scope.appsCurrentPage * $scope.appsPerPage : $scope.filteredAppliances.length;
-            return x + '-' + y;
-        };
-        $scope.multiselectSettings = {
-            smartButtonMaxItems: 15,
-            scrollableHeight: '400px',
-            scrollable: true,
-            enableSearch: true,
-            smartButtonTextConverter: function (itemText) {
-                if (itemText.length > 20) {
-                    return itemText.substring(0, 17) + '...';
-                }
-                return itemText;
-            }
-        };
-        $scope.viewDetail = function(appId) {
-          window.location = 'detail/' + appId + '/';
-        };
-        $scope.multiselectCustomTexts = {
-            buttonDefaultText: 'Search by keywords'
-        };
-        $scope.updateFiltered = function () {
-            if ($scope.filter.selectedKeywords) {
-                ApplianceFactory.getAppliances($scope.filter.selectedKeywords).then(function () {
-                    if($scope.filter.andSearch){
-                        $scope.filteredAppliances = UtilFactory.search(ApplianceFactory.appliances, $scope.filter.searchKey);
-                    }
-                    else{
-                         $scope.filteredAppliances = _.union(UtilFactory.search($scope.appliances, $scope.filter.searchKey), ApplianceFactory.appliances);
-                    }
-                    setupPagination();
-                });
-=======
       $scope.getKeywords = function () {
         $scope.keywords = [];
         ApplianceFactory.getKeywords().then(function () {
@@ -155,6 +119,11 @@
         }
       };
 
+
+      $scope.viewDetail = function(appId) {
+        window.location = 'detail/' + appId + '/';
+      };
+
       $scope.multiselectCustomTexts = {
         buttonDefaultText: 'Search by keywords'
       };
@@ -164,7 +133,6 @@
           ApplianceFactory.getAppliances($scope.filter.selectedKeywords).then(function () {
             if ($scope.filter.andSearch) {
               $scope.filteredAppliances = UtilFactory.search(ApplianceFactory.appliances, $scope.filter.searchKey);
->>>>>>> 1c14e01e
             }
             else {
               $scope.filteredAppliances = _.union(UtilFactory.search($scope.appliances, $scope.filter.searchKey), ApplianceFactory.appliances);
