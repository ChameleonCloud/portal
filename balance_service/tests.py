--- conflicted
+++ resolved
@@ -701,32 +701,22 @@
     @patch("django.utils.timezone.now")
     @patch("balance_service.utils.openstack.keystone.KeystoneAPI")
     @patch("balance_service.enforcement.usage_enforcement.KeycloakClient")
-<<<<<<< HEAD
     def test_usage_enforcer_check_usage_against_allocation_charges_flavor_res(
-=======
-    def test_usage_enforcer_stop_charging_pending_lease(
->>>>>>> f06ff85f
-        self, mock_kc, mock_ks, mock_now
-    ):
-        mock_now.return_value = self.now
-
-        ks_instance = mock_ks.return_value
-<<<<<<< HEAD
-        ks_instance.get_project.return_value = {"name": "TEST123"}
-=======
-        ks_instance.get_project.return_value = {"id": 123, "name": "TEST123"}
->>>>>>> f06ff85f
-        ks_instance.get_user.return_value = {"name": "test_requestor"}
-
-        kc_instance = mock_kc.return_value
-        kc_instance.get_user_project_role_scopes.return_value = ("admin", None)
-
-        ue = UsageEnforcer(ks_instance)
-
-        self.allocation.su_allocated = 10000
-        self.allocation.save()
-
-<<<<<<< HEAD
+        self, mock_kc, mock_ks, mock_now
+    ):
+        mock_now.return_value = self.now
+
+        ks_instance = mock_ks.return_value
+        ks_instance.get_project.return_value = {"name": "TEST123"}
+        ks_instance.get_user.return_value = {"name": "test_requestor"}
+
+        kc_instance = mock_kc.return_value
+        kc_instance.get_user_project_role_scopes.return_value = ("admin", None)
+
+        ue = UsageEnforcer(ks_instance)
+
+        self.allocation.su_allocated = 10000
+        self.allocation.save()
         # Overwrite some lease data for one-off flavor use
         lease_data = self._lease_data(
             timezone.timedelta(hours=5),
@@ -746,7 +736,30 @@
         # su_factor = 3
         # 5 hrs * 3 su_factor * 10/100 vcpus = 1.5
         self.assertAlmostEqual(get_total_sus(new_charges[0]), 1.5)
-=======
+
+    
+    
+    
+    @patch("django.utils.timezone.now")
+    @patch("balance_service.utils.openstack.keystone.KeystoneAPI")
+    @patch("balance_service.enforcement.usage_enforcement.KeycloakClient")
+    def test_usage_enforcer_stop_charging_pending_lease(
+        self, mock_kc, mock_ks, mock_now
+    ):
+        mock_now.return_value = self.now
+
+        ks_instance = mock_ks.return_value
+        ks_instance.get_project.return_value = {"id": 123, "name": "TEST123"}
+
+        ks_instance.get_user.return_value = {"name": "test_requestor"}
+
+        kc_instance = mock_kc.return_value
+        kc_instance.get_user_project_role_scopes.return_value = ("admin", None)
+
+        ue = UsageEnforcer(ks_instance)
+
+        self.allocation.su_allocated = 10000
+        self.allocation.save()
         lease_data = self._lease_data(
             timezone.timedelta(hours=5),
             reservations=3,
@@ -763,5 +776,4 @@
         for c in Charge.objects.all():
             if c not in self.existing_charges:
                 self.assertEqual(su_calculators.get_total_sus(c), 0)
-                self.assertEqual(c.end_time, self.now)
->>>>>>> f06ff85f
+                self.assertEqual(c.end_time, self.now)