import functools
import logging
import json

from django.db import transaction
from django.http import (
    HttpResponseBadRequest,
    HttpResponseForbidden,
    HttpResponse,
<<<<<<< HEAD
    JsonResponse,
    HttpResponseServerError,
=======
    HttpResponseServerError,
    HttpResponseNotFound,
    JsonResponse,
>>>>>>> 50c6af12
)
from django.views.decorators.http import require_http_methods
from django.views.decorators.csrf import csrf_exempt

from .enforcement import exceptions as ue_exceptions
from .enforcement import usage_enforcement
from .utils.openstack import keystone
from .utils import su_calculators
from . import exceptions

logger = logging.getLogger("balance_service")


# decorator for authentication
def authenticate(func):
    @functools.wraps(func)
    def auth_f(*args, **kwargs):
        request = args[0]
        try:
            keystone_api = keystone.KeystoneAPI.load_from_request(request)
            user_name = keystone_api.get_auth_username()
        except (exceptions.AuthURLException, exceptions.AuthUserException) as e:
            logger.exception(e)
            return HttpResponseForbidden()
        except Exception as ex:
            logger.exception(ex)
            return HttpResponseForbidden()

        logger.debug("user {} authorized".format(user_name))

        return func(keystone_api, *args, **kwargs)

    return auth_f


@require_http_methods(["GET"])
@authenticate
def batch_get_project_allocations(keystone_api, request):
    projects = request.GET["projects"]
    if not projects:
        return HttpResponseBadRequest("No projects specified")
    # Assume comma-separated
    projects = [int(pid) for pid in projects.split(",")]

    return HttpResponse(
        json.dumps({"projects": su_calculators.project_balances(projects)}),
        content_type="application/json",
    )


@require_http_methods(["GET"])
@authenticate
def get_project_allocation(keystone_api, request, project_id):
    try:
        balance = su_calculators.project_balances([project_id])[0]
    except IndexError:
        # if project ID is not found
<<<<<<< HEAD
        balance = {}
=======
        return HttpResponseNotFound("Project ID not found")
>>>>>>> 50c6af12
    except Exception:
        return HttpResponseServerError("Unexpected Error")
    return JsonResponse(balance)


# Usage Enforcement API


def make_enforcement_response(check):
    if isinstance(check, Exception):
        return HttpResponse(
            json.dumps({"message": check.message}),
            content_type="application/json",
            status=check.code,
        )
    return HttpResponse("", status=204)


def _unexpected_error():
    return ue_exceptions.EnforcementException(message="Unexpected Error", code=500)


def _parse_external_balance_service_request(req):
    check = None
    if req.status_code == 403:
        message = req.json().get("message")
        logger.exception(message)
        check = ue_exceptions.BillingError(message=message)
    elif req.status_code != 204:
        check = _unexpected_error()

    return check


def _process(enforcer, request, fun_v2):
    data = json.loads(request.body)

    check = None
    balance_service_version = int(enforcer.get_balance_service_version(data))
    if balance_service_version == 1:
        raise ValueError("Balance service version 1 is not supported")

    # balance service v2
    try:
        fun_v2(data)
    except ue_exceptions.BillingError as e:
        logger.exception(e)
        check = e
    except Exception as e:
        logger.exception(e)
        check = _unexpected_error()

    return make_enforcement_response(check)


@csrf_exempt
@require_http_methods(["POST"])
@authenticate
@transaction.atomic
def check_create(keystone_api, request):
    enforcer = usage_enforcement.UsageEnforcer(keystone_api)
    return _process(
        enforcer,
        request,
        enforcer.check_usage_against_allocation,
    )


@csrf_exempt
@require_http_methods(["POST"])
@authenticate
@transaction.atomic
def check_update(keystone_api, request):
    enforcer = usage_enforcement.UsageEnforcer(keystone_api)
    return _process(
        enforcer,
        request,
        enforcer.check_usage_against_allocation_update,
    )


@csrf_exempt
@require_http_methods(["POST"])
@authenticate
@transaction.atomic
def on_end(keystone_api, request):
    enforcer = usage_enforcement.UsageEnforcer(keystone_api)
    return _process(
        enforcer,
        request,
        enforcer.stop_charging,
    )<|MERGE_RESOLUTION|>--- conflicted
+++ resolved
@@ -7,14 +7,9 @@
     HttpResponseBadRequest,
     HttpResponseForbidden,
     HttpResponse,
-<<<<<<< HEAD
-    JsonResponse,
-    HttpResponseServerError,
-=======
     HttpResponseServerError,
     HttpResponseNotFound,
     JsonResponse,
->>>>>>> 50c6af12
 )
 from django.views.decorators.http import require_http_methods
 from django.views.decorators.csrf import csrf_exempt
@@ -72,11 +67,7 @@
         balance = su_calculators.project_balances([project_id])[0]
     except IndexError:
         # if project ID is not found
-<<<<<<< HEAD
-        balance = {}
-=======
         return HttpResponseNotFound("Project ID not found")
->>>>>>> 50c6af12
     except Exception:
         return HttpResponseServerError("Unexpected Error")
     return JsonResponse(balance)
