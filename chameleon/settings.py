"""
Django settings for chameleon project.

For more information on this file, see
https://docs.djangoproject.com/en/1.7/topics/settings/

For the full list of settings and their values, see
https://docs.djangoproject.com/en/1.7/ref/settings/
"""
from __future__ import absolute_import

import os
import django
from celery.schedules import crontab
from django.utils.translation import ugettext_lazy as _

gettext = lambda s: s

# Build paths inside the project like this: os.path.join(BASE_DIR, ...)
BASE_DIR = os.path.dirname(os.path.dirname(__file__))

# Quick-start development settings - unsuitable for production
# See https://docs.djangoproject.com/en/1.7/howto/deployment/checklist/

# SECURITY WARNING: keep the secret key used in production secret!
SECRET_KEY = os.environ.get('DJANGO_SECRET_KEY', 'NOT_A_SECRET')

# SECURITY WARNING: don't run with debug turned on in production!
DEBUG = os.environ.get('DJANGO_ENV', 'DEBUG') == 'DEBUG'

## OpenStack Properties
OPENSTACK_KEYSTONE_URL = os.environ.get('OPENSTACK_KEYSTONE_URL', 'https://chi.tacc.chameleoncloud.org:5000/v3')
OPENSTACK_ALT_KEYSTONE_URL = os.environ.get('OPENSTACK_ALT_KEYSTONE_URL', 'https://chi.uc.chameleoncloud.org:5000/v3')
OS_PROJECT_DOMAIN_NAME = os.environ.get('OS_PROJECT_DOMAIN_NAME', 'Default')
OPENSTACK_UC_REGION = os.environ.get('OPENSTACK_UC_REGION', 'CHI@UC')
OPENSTACK_TACC_REGION = os.environ.get('OPENSTACK_TACC_REGION', 'CHI@TACC')
OPENSTACK_SERVICE_USERNAME = os.environ.get('OPENSTACK_SERVICE_USERNAME', '')
OPENSTACK_SERVICE_PASSWORD = os.environ.get('OPENSTACK_SERVICE_PASSWORD', '')
OPENSTACK_SERVICE_PROJECT_ID = os.environ.get('OPENSTACK_SERVICE_PROJECT_ID', '')
## Change to http for local dev only
SSO_CALLBACK_PROTOCOL = os.environ.get('SSO_CALLBACK_PROTOCOL', 'https')
SSO_CALLBACK_VALID_HOSTS = os.environ.get('SSO_CALLBACK_VALID_HOSTS', [])

# Sharing portal
SHARING_PORTAL_JUPYTERHUB_URL = os.environ.get('SHARING_PORTAL_JUPYTERHUB_URL', 'https://jupyter.chameleoncloud.org')
SHARING_PORTAL_ZENODO_SANDBOX = os.environ.get('SHARING_PORTAL_ZENODO_SANDBOX') is not None

#TEMPLATE_DEBUG = DEBUG

ALLOWED_HOSTS = [
    '127.0.0.1',
    'localhost',
    'chameleon.local',
    'chameleoncloud.org',
    'www.chameleoncloud.org',
    'www.tacc.chameleoncloud.org',
    'www.chameleon.tacc.utexas.edu',
    'dev.chameleon.tacc.utexas.edu',
    'local.chameleoncloud.org',
]

# Application definition

INSTALLED_APPS = (
    ##
    # django-cms prereqs
    #
    'djangocms_admin_style',
    'djangocms_text_ckeditor',
    'blog_comments',

    ##
    # core apps
    #
    'django.contrib.admin',
    'django.contrib.auth',
    'django.contrib.contenttypes',
    'django.contrib.humanize',
    'django.contrib.sessions',
    'django.contrib.sites',
    'django.contrib.sitemaps',
    'django.contrib.messages',
    'django.contrib.staticfiles',

    ##
    # django-cms
    #
    'cms',
    'menus',
    'sekizai',
    'treebeard',
    'djangocms_style',
    'djangocms_column',
    'djangocms_file',
    'djangocms_flash',
    'djangocms_inherit',
    'djangocms_link',
    'djangocms_picture',
    'djangocms_teaser',
    'djangocms_video',
    'reversion',

    ##
    # contrib
    #
    'ckeditor',
    'pipeline',
    'captcha',
    'bootstrap3',
    'termsandconditions',
    'impersonate',
    'markdown_deux',

    ##
    # custom
    #
    'chameleon_openid',
    'chameleon_mailman',
    'chameleon_token',
    'usage',
    'util',
    'tas',
    'djangoRT',
    'projects',
    'user_news',
    'djng',
    'g5k_discovery',
    'cc_early_user_support',
    'allocations',
    'appliance_catalog',
    'sharing_portal',
    'webinar_registration',
    'chameleon_cms_integrations',

    # djangocms-blog

    'filer',
    'easy_thumbnails',
    'aldryn_apphooks_config',
    'parler',
    'taggit',
    'taggit_autosuggest',
    'meta',
    'sortedm2m',
    'djangocms_blog',
)

MIDDLEWARE_CLASSES = (
    'djng.middleware.AngularUrlMiddleware',
    'django.contrib.sessions.middleware.SessionMiddleware',
    'django.middleware.common.CommonMiddleware',
    'django.middleware.csrf.CsrfViewMiddleware',
    'django.contrib.auth.middleware.AuthenticationMiddleware',
    'termsandconditions.middleware.TermsAndConditionsRedirectMiddleware',
    'django.contrib.auth.middleware.SessionAuthenticationMiddleware',
    'user_news.middleware.UserNewsNotificationMiddleware',
    'django.contrib.messages.middleware.MessageMiddleware',
    'django.middleware.clickjacking.XFrameOptionsMiddleware',
    'django.middleware.locale.LocaleMiddleware',
    'cms.middleware.utils.ApphookReloadMiddleware',
    'cms.middleware.user.CurrentUserMiddleware',
    'cms.middleware.page.CurrentPageMiddleware',
    'cms.middleware.toolbar.ToolbarMiddleware',
    'cms.middleware.language.LanguageCookieMiddleware',
    'impersonate.middleware.ImpersonateMiddleware',
)

ROOT_URLCONF = 'chameleon.urls'

WSGI_APPLICATION = 'chameleon.wsgi.application'

MARKDOWN_DEUX_STYLES = {
                           "default":{
                              "extras":{
                                 "code-friendly":None,

                              },
                              "safe_mode":False,

                           },
                           "blog_comments":{
                              "extras":{
                                 "code-friendly":None,

                              },
                              "safe_mode":"escape",

                           },

                        }

# Database
# https://docs.djangoproject.com/en/1.7/ref/settings/#databases

if os.environ.get('DB_NAME'):
    # mysql connection
    DATABASES = {
        'default': {
            'ENGINE': 'django.db.backends.mysql',
            'NAME': os.environ.get('DB_NAME'),
            'HOST': os.environ.get('DB_HOST'),
            'PORT': os.environ.get('DB_PORT'),
            'USER': os.environ.get('DB_USER'),
            'PASSWORD': os.environ.get('DB_PASSWORD'),
        },
    }
else:
    # use SQLite
    DATABASES = {
        'default': {
            'ENGINE': 'django.db.backends.sqlite3',
            'NAME': os.path.join(BASE_DIR, 'db.sqlite3'),
        },
    }

# Internationalization
# https://docs.djangoproject.com/en/1.7/topics/i18n/

LANGUAGE_CODE = 'en'

TIME_ZONE = 'US/Central'

USE_TZ = True

SITE_ID = 1

# Static files (CSS, JavaScript, Images)
# https://docs.djangoproject.com/en/1.7/howto/static-files/

STATIC_ROOT = '/var/www/chameleoncloud.org/static/'
STATIC_URL = '/static/'

MEDIA_ROOT = os.path.join(BASE_DIR, "media")
MEDIA_URL = "/media/"

STATICFILES_DIRS = (
    os.path.join(BASE_DIR, 'static'),
    '/var/www/static/',
)

STATICFILES_FINDERS = (
    'django.contrib.staticfiles.finders.FileSystemFinder',
    'django.contrib.staticfiles.finders.AppDirectoriesFinder',
    'pipeline.finders.PipelineFinder',
)

'''
TEMPLATE_DIRS = (
    os.path.join(BASE_DIR,'chameleon','templates'),
)
'''
LOCALE_PATHS = (
    os.path.join(BASE_DIR, 'locale'),
)

AUTHENTICATION_BACKENDS = (
    'tas.auth.TASBackend',
    'chameleon_openid.backend.OpenIDBackend',
)

LOGIN_URL = '/login/'
LOGIN_REDIRECT_URL = '/user/dashboard'


OPENID_PROVIDERS = {
    'geni': {
        'name': 'GENI',
        'site_url': 'http://www.geni.net/',
        'openid_url': 'https://portal.geni.net/server/server.php'
    },
}


#####
#
# Logger config
#
#####
LOGGING = {
    'version': 1,
    'disable_existing_loggers': False,
    'formatters': {
        'default': {
            'format': '[DJANGO] %(levelname)s %(asctime)s %(module)s %(name)s.%(funcName)s: %(message)s'
        },
    },
    'handlers': {
        'console': {
            'level': 'DEBUG',
            'class': 'logging.StreamHandler',
            'formatter': 'default',
        },
    },
    'loggers': {
        'default': {
            'handlers': ['console'],
            'level': 'DEBUG',
        },
        'console': {
            'handlers': ['console'],
            'level': 'DEBUG',
        },
        'django': {
            'handlers': ['console'],
            'level': 'INFO',
            'propagate': True,
        },
        'pipeline': {
            'handlers': ['console'],
            'level': 'INFO',
        },
        'pytas': {
            'handlers': ['console'],
            'level': 'INFO',
        },
        'chameleon_cms_integrations': {
            'handlers': ['console'],
            'level': 'INFO'
        },
        'chameleon_openid': {
            'handlers': ['console'],
            'level': 'DEBUG',
        },
        'openid': {
            'handlers': ['console'],
            'level': 'DEBUG',
        },
        'chameleon': {
            'handlers': ['console'],
            'level': 'DEBUG',
        },
        'auth': {
            'handlers': ['console'],
            'level': 'DEBUG',
        },
        'tas': {
            'handlers': ['console'],
            'level': 'DEBUG',
        },
        'projects': {
            'handlers': ['console'],
            'level': 'DEBUG',
        },
        'sharing_portal': {
            'handlers': ['console'],
            'level': 'DEBUG',
        },
        'allocations': {
            'handlers': ['console'],
            'level': 'DEBUG',
        },
        'chameleon_mailman': {
            'handlers': ['console'],
            'level': 'INFO',
        },
    },
}


#####
#
# CMS Config
#
#####
CMS_TOOLBAR_URL__EDIT_ON = 'tk5VAFwlx9IKSoczFi3XlNv4xbGeNn8pzAlCu9555gi2238lu36PAj8jQgtch3U'

CMS_TEMPLATES = (
    ## Customize this
    ('cms_page.html', 'Default Page'),
    ('cms_custom_page.html', 'Advanced Page'),
)

CMS_PERMISSION = True

CMS_PLACEHOLDER_CONF = {}

DJANGOCMS_STYLE_CHOICES = ['enable-toc', 'sidebar-toc', 'header-toc']

LANGUAGES = [
    ('en', 'English'),
]

MIGRATION_MODULES = {
    'djangocms_text_ckeditor': 'djangocms_text_ckeditor.migrations',
    'djangocms_column': 'djangocms_column.migrations',
    'djangocms_flash': 'djangocms_flash.migrations',
    'djangocms_inherit': 'djangocms_inherit.migrations',
    'djangocms_style': 'djangocms_style.migrations',
    'djangocms_file': 'djangocms_file.migrations',
    'djangocms_link': 'djangocms_link.migrations',
    'djangocms_picture': 'djangocms_picture.migrations',
    'djangocms_teaser': 'djangocms_teaser.migrations',
    'djangocms_video': 'djangocms_video.migrations',
}

#####
#
# Project Extras/Nickname API token for json endpoint
#
#####
PROJECT_EXTRAS_API_TOKEN = os.environ.get('PROJECT_EXTRAS_API_TOKEN', None)

#####
#
# CKEditor Config
#
#####
CKEDITOR_UPLOAD_PATH = 'uploads/'
CKEDITOR_IMAGE_BACKEND = 'pillow'
CKEDITOR_CONFIGS = {
    'default': {
        'toolbar': 'Chameleon',
        'toolbar_Chameleon': [
            ['Styles', 'Format', 'Bold', 'Italic', 'Underline', 'Strike', 'SpellChecker', 'Undo', 'Redo'],
            ['Link', 'Unlink', 'Anchor'],
            ['Image', 'Table', 'HorizontalRule'],
            ['BulletedList', 'NumberedList'], ['Source'],
        ],
    },

}

#####
#
# Additional config to allow iframes
#
#####
TEXT_ADDITIONAL_TAGS = ('iframe')
TEXT_ADDITIONAL_ATTRIBUTES = ('scrolling', 'allowfullscreen','frameborder','src','height','width')

#####
#
# Pipeline config
#
#####
PIPELINE = {
    'COMPILERS': (
        'pipeline.compilers.sass.SASSCompiler',
    ),
    'SASS_ARGUMENTS': '--compass --style compressed',
    'CSS_COMPRESSOR': 'pipeline.compressors.yuglify.YuglifyCompressor',
    'JS_COMPRESSOR': 'pipeline.compressors.slimit.SlimItCompressor',
    'STYLESHEETS': {
        'main': {
            'source_filenames': (
                'styles/main.scss',
                'styles/corner-ribbon.css',
                'djangoRT/css/djangoRT.css',
                'projects/css/projects.scss',
            ),
            'output_filename': 'styles/main.css',
        },
    },
    'JAVASCRIPT': {
        'all': {
            'source_filenames': (
                'bower_components/jquery/dist/jquery.js',
                'bower_components/bootstrap-sass-official/assets/javascripts/bootstrap.js',
                'bower_components/toc/dist/toc.js',
                'scripts/auto-table-of-contents.js',
                'djangoRT/js/djangoRT.js',
            ),
            'output_filename': 'scripts/all.js',
        },
    },
}

# compress when collect static
STATICFILES_STORAGE = 'pipeline.storage.PipelineStorage'

TEMPLATES = [
{
    'BACKEND': 'django.template.backends.django.DjangoTemplates',
    'APP_DIRS': True,
    'DIRS': [os.path.join(BASE_DIR,'chameleon','templates'),],
    'OPTIONS': {
        'context_processors':
            [
            'django.contrib.auth.context_processors.auth',
            'django.template.context_processors.debug',
            'django.template.context_processors.i18n',
            'django.template.context_processors.media',
            'django.template.context_processors.static',
            'django.template.context_processors.tz',
            'django.template.context_processors.csrf',
            'django.template.context_processors.request',
            'django.contrib.messages.context_processors.messages',
            'django.template.context_processors.request',
            'chameleon.context_processors.google_analytics',
            'sekizai.context_processors.sekizai',
            'cms.context_processors.cms_settings',
            ],
	'debug': os.environ.get('DJANGO_ENV', 'DEBUG') == 'DEBUG',
    }
},
]



#####
#
# Google Analytics
#
#####
GOOGLE_ANALYTICS_PROPERTY_ID = os.environ.get( 'GOOGLE_ANALYTICS_PROPERTY_ID' )


#####
#
# Django RT
#
#####
DJANGO_RT = {
    'RT_HOST': os.environ.get('RT_HOST'),
    'RT_UN': os.environ.get('RT_USERNAME'),
    'RT_PW': os.environ.get('RT_PASSWORD'),
    'RT_QUEUE': os.environ.get('RT_DEFAULT_QUEUE'),
}


#####
#
# Bootstrap3 Settings
#
#####
BOOTSTRAP3 = {
    'required_css_class': 'required',

     'field_renderers': {
        'default': 'util.forms.renderers.ChameleonFieldRenderer',
     }
}


#####
#
# Terms and Conditions settings
#
#####
DEFAULT_TERMS_SLUG = 'site-terms'
ACCEPT_TERMS_PATH = '/terms/accept/'
TERMS_EXCLUDE_URL_PREFIX_LIST = {'/admin', '/terms'}
TERMS_EXCLUDE_URL_LIST = {'/', '/termsrequired/', '/logout/', '/securetoo/'}
MULTIPLE_ACTIVE_TERMS = True # Multiple kinds of T&Cs active at once (like site-terms, and contributor-terms).


#####
#
# Grid'5000 API
#
#####
G5K_API_ROOT = 'http://referenceapi:8000'


#####
#
# Django Impersonate
#
#####
IMPERSONATE_REQUIRE_SUPERUSER = True


#####
#
# Email Configuration
#
#####
EMAIL_BACKEND = 'django.core.mail.backends.smtp.EmailBackend'
EMAIL_HOST = os.environ.get('SMTP_HOST', 'localhost')
EMAIL_PORT = os.environ.get('SMTP_PORT', 25)
EMAIL_HOST_USER = os.environ.get('SMTP_USER', '')
EMAIL_HOST_PASSWORD = os.environ.get('SMTP_PASSWORD', '')
DEFAULT_FROM_EMAIL = os.environ.get('DEFAULT_FROM_EMAIL', 'no-reply@chameleoncloud.org')

# User News Outage Notification
OUTAGE_NOTIFICATION_EMAIL = os.environ.get('OUTAGE_NOTIFICATION_EMAIL', '')


#####
#
# GENI Federation
#
#####
GENI_FEDERATION_PROJECTS = {
    'geni': {
        'id': '97762ef8-86ea-4212-b41a-ac5d75467c16',
        'name': 'Chameleon-Federation',
        'url': 'https://portal.geni.net/secure/join-this-project.php?project_id=97762ef8-86ea-4212-b41a-ac5d75467c16'
    },
    'chameleon': {
        'id': '26427',
        'name': 'GENI-Federation',
        'url': 'https://www.chameleoncloud.org/user/projects/26427/'
    },
}


###
# Opbeat Integration
#
if os.environ.get('OPBEAT_ORGANIZATION_ID'):
    INSTALLED_APPS += ('opbeat.contrib.django',)
    OPBEAT = {
        'ORGANIZATION_ID': os.environ.get('OPBEAT_ORGANIZATION_ID', ''),
        'APP_ID': os.environ.get('OPBEAT_APP_ID', ''),
        'SECRET_TOKEN': os.environ.get('OPBEAT_SECRET_TOKEN', ''),
    }
    # Opbeat middleware needs to be first
    MIDDLEWARE_CLASSES = (
        'opbeat.contrib.django.middleware.OpbeatAPMMiddleware',
        ) + MIDDLEWARE_CLASSES

THUMBNAIL_PROCESSORS = (
    'easy_thumbnails.processors.colorspace',
    'easy_thumbnails.processors.autocrop',
    'filer.thumbnail_processors.scale_and_crop_with_subject_location',
    'easy_thumbnails.processors.filters',
)
META_SITE_PROTOCOL = 'http'
META_USE_SITES = True
BLOG_MULTISITE = False

PARLER_LANGUAGES = {
    1: (
        {'code': 'en',},
    ),
    'default': {
        'fallbacks': ['en'],
    }
}

### overwrite default django params
# ref: https://github.com/divio/django-filer/issues/1031
FILE_UPLOAD_MAX_MEMORY_SIZE = 10000000
FILE_UPLOAD_PERMISSIONS = 0o644

# OUTAGE EMAIL REMINDER

CELERY_BROKER_URL = 'redis://redis:6379'
CELERY_RESULT_BACKEND = 'redis://redis:6379'
CELERY_ACCEPT_CONTENT = ['application/json']
CELERY_RESULT_SERIALIZER = 'json'
CELERY_TASK_SERIALIZER = 'json'
OUTAGE_EMAIL_REMINDER_TIMEDELTA = (60 * 60 * 2)
<<<<<<< HEAD

# ALLOCATIONS
ALLOCATIONS_BALANCE_SERVICE_ROOT_URL = os.environ.get('ALLOCATIONS_BALANCE_SERVICE_ROOT_URL', '')
=======
OUTAGE_REMINDER_FREQUENCY = (60 * 10)
CELERY_BEAT_SCHEDULE = {
    'send-outage-reminders': {
        'task': 'chameleon_mailman.tasks.send_outage_reminders',
        'schedule': crontab(minute="*/{}".format(
            int(OUTAGE_REMINDER_FREQUENCY / 60))),
        'args': (OUTAGE_REMINDER_FREQUENCY, OUTAGE_EMAIL_REMINDER_TIMEDELTA)
    },
}
>>>>>>> b4f699a3
<|MERGE_RESOLUTION|>--- conflicted
+++ resolved
@@ -642,11 +642,6 @@
 CELERY_RESULT_SERIALIZER = 'json'
 CELERY_TASK_SERIALIZER = 'json'
 OUTAGE_EMAIL_REMINDER_TIMEDELTA = (60 * 60 * 2)
-<<<<<<< HEAD
-
-# ALLOCATIONS
-ALLOCATIONS_BALANCE_SERVICE_ROOT_URL = os.environ.get('ALLOCATIONS_BALANCE_SERVICE_ROOT_URL', '')
-=======
 OUTAGE_REMINDER_FREQUENCY = (60 * 10)
 CELERY_BEAT_SCHEDULE = {
     'send-outage-reminders': {
@@ -656,4 +651,6 @@
         'args': (OUTAGE_REMINDER_FREQUENCY, OUTAGE_EMAIL_REMINDER_TIMEDELTA)
     },
 }
->>>>>>> b4f699a3
+
+# ALLOCATIONS
+ALLOCATIONS_BALANCE_SERVICE_ROOT_URL = os.environ.get('ALLOCATIONS_BALANCE_SERVICE_ROOT_URL', '')
