--- conflicted
+++ resolved
@@ -226,27 +226,6 @@
             'class': 'logging.StreamHandler',
             'formatter': 'verbose',
         },
-<<<<<<< HEAD
-        'file': {
-            'level': 'DEBUG',
-            'class': 'logging.FileHandler',
-            'filename': '/var/log/django/chameleon.log',
-            'formatter': 'verbose',
-        },
-        'auth': {
-            'level': 'DEBUG',
-            'class': 'logging.FileHandler',
-            'filename': '/var/log/django/chameleon_auth.log',
-            'formatter': 'verbose',
-        },
-        'allocations': {
-            'level': 'DEBUG',
-            'class': 'logging.FileHandler',
-            'filename': '/var/log/django/chameleon_allocations.log',
-            'formatter': 'simple',
-        }
-=======
->>>>>>> ba4554e4
     },
     'loggers': {
         'console': {
@@ -254,72 +233,44 @@
             'level': 'DEBUG',
         },
         'django': {
-<<<<<<< HEAD
-            'handlers': ['file', 'console'],
-=======
-            'handlers': ['console'],
->>>>>>> ba4554e4
+            'handlers': ['console'],
             'level': 'INFO',
             'propagate': True,
         },
         'default': {
-<<<<<<< HEAD
-            'handlers': ['file', 'console'],
+            'handlers': ['console'],
             'level': 'DEBUG',
         },
         'chameleon_openid': {
-            'handlers': ['auth', 'console'],
+            'handlers': ['console'],
             'level': 'DEBUG',
         },
         'openid': {
-            'handlers': ['auth', 'console'],
+            'handlers': ['console'],
             'level': 'DEBUG',
         },
         'chameleon': {
-            'handlers': ['file', 'console'],
+            'handlers': ['console'],
             'level': 'DEBUG',
         },
         'auth': {
-            'handlers': ['file', 'auth', 'console'],
+            'handlers': ['console'],
             'level': 'DEBUG',
         },
         'tas': {
-            'handlers': ['file', 'auth', 'console'],
+            'handlers': ['console'],
             'level': 'DEBUG',
         },
         'projects': {
-            'handlers': ['file', 'console'],
+            'handlers': ['console'],
             'level': 'DEBUG',
         },
         'allocations': {
-            'handlers': ['file', 'allocations', 'console'],
+            'handlers': ['console'],
             'level': 'DEBUG',
         },
         'chameleon_mailman': {
-            'handlers': ['file', 'console'],
-=======
-            'handlers': ['console'],
-            'level': 'DEBUG',
-        },
-        'auth': {
-            'handlers': ['console'],
-            'level': 'DEBUG',
-        },
-        'tas': {
-            'handlers': ['console'],
-            'level': 'DEBUG',
-        },
-        'projects': {
-            'handlers': ['console'],
-            'level': 'DEBUG',
-        },
-        'allocations': {
-            'handlers': ['console'],
-            'level': 'DEBUG',
-        },
-        'chameleon_mailman': {
-            'handlers': ['console'],
->>>>>>> ba4554e4
+            'handlers': ['console'],
             'level': 'INFO',
         },
     },
@@ -463,12 +414,7 @@
     'required_css_class': 'required',
 }
 
-<<<<<<< HEAD
-CMSPLUGIN_CASCADE_PLUGINS = ('cmsplugin_cascade.bootstrap3',)
-
-
-=======
->>>>>>> ba4554e4
+
 #####
 #
 # Terms and Conditions settings
@@ -511,6 +457,7 @@
 
 # User News Outage Notification
 OUTAGE_NOTIFICATION_EMAIL = os.environ.get('OUTAGE_NOTIFICATION_EMAIL', '')
+
 
 ###
 # Opbeat Integration
