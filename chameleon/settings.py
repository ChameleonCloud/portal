--- conflicted
+++ resolved
@@ -213,16 +213,8 @@
     'version': 1,
     'disable_existing_loggers': False,
     'formatters': {
-<<<<<<< HEAD
-        'verbose': {
-            'format': '[%(levelname)s] [%(asctime)s] [%(filename)s %(funcName)s, line %(lineno)d] %(message)s'
-        },
-        'simple': {
-            'format': '[%(levelname)s] [%(asctime)s] [%(filename)s %(funcName)s, line %(lineno)d] %(message)s'
-=======
         'default': {
             'format': '[DJANGO] %(levelname)s %(asctime)s %(module)s %(name)s.%(funcName)s: %(message)s'
->>>>>>> 3e0d598b
         },
     },
     'handlers': {
