--- conflicted
+++ resolved
@@ -7,8 +7,6 @@
 from django.views.generic import RedirectView
 from user_news.views import OutageListView, OutageDetailView, OutageFeed
 
-
-<<<<<<< HEAD
 urlpatterns = patterns(
         '',
         # admin urls
@@ -54,41 +52,6 @@
         url(r'^user/profile/subscriptions/$',
             'chameleon_mailman.views.manage_mailman_subscriptions',
             name='mailman_manage'),
-=======
-urlpatterns = patterns('',
-
-    # admin urls
-    url(r'^admin/', include(admin.site.urls)),
-    url(r'^admin/impersonate/', include('impersonate.urls')),
-    url(r'^admin/allocations/', include('allocations.urls', namespace='allocations_admin')),
-    url(r'^admin/usage/', include('usage.urls', namespace='usage_admin')),
-    # contrib urls
-    url(r'^ckeditor/', include('ckeditor.urls')),
-    url(r'^captcha/', include('captcha.urls')),
-    url(r'^terms/', include('termsandconditions.urls', namespace='terms')),
-    url(r'^sitemap\.xml$', 'django.contrib.sitemaps.views.sitemap', {'sitemaps': {'cmspages': CMSSitemap}}),
-
-    # custom urls
-    url(r'^login/', 'django.contrib.auth.views.login', name='login'),
-    url(r'^logout/', 'django.contrib.auth.views.logout', { 'next_page': '/' }, name='logout'),
-    url(r'^register/', RedirectView.as_view(url=reverse_lazy('tas:register'))),
-    url(r'^user/', include('tas.urls', namespace='tas')),
-    url(r'^email-confirmation/', 'tas.views.email_confirmation'),
-    url(r'^password-reset/', 'tas.views.password_reset'),
-    url(r'^user/dashboard/', 'chameleon.views.dashboard', name='dashboard'),
-    url(r'^user/projects/', include('projects.urls', namespace='projects')),
-    url(r'^user/outages/$', OutageListView.as_view(), name='outage_list'),
-    url(r'^user/outages/rss/$', OutageFeed(), name='outage_feed'),
-    url(r'^user/outages/(?P<slug>[-_\w]+)/$', OutageDetailView.as_view(), name='outage_detail'),
-    url(r'^user/help/', include('djangoRT.urls', namespace='djangoRT')),
-    url(r'^user/discovery/', include('g5k_discovery.urls', namespace='g5k_discovery')),
-    url(r'^user/early-user-program/', include('cc_early_user_support.urls', namespace='cc_early_user_support')),
-    url(r'^feed\.xml', RedirectView.as_view(url=reverse_lazy('user_news:feed'))),
-    # mailing list resource for mailman autosubscribe
-    url(r'^mailman/(?P<list_name>\w+)\.txt$', 'chameleon_mailman.views.mailman_export_list', name='mailman_export_list'),
-    url(r'^user/profile/subscriptions/$', 'chameleon_mailman.views.manage_mailman_subscriptions', name='mailman_manage'),
->>>>>>> 37f67ed9
-
         # cms urls
         url(r'^', include('cms.urls')),
 )
