from django.core.urlresolvers import reverse
from django.shortcuts import render
from django.contrib.auth.decorators import login_required
<<<<<<< HEAD
from github_content import util as content_util
from datetime import datetime
from django.contrib import messages

site = {
    "title": "Chameleon Cloud",
    "email": "contact@chameleoncloud.org",
    "description" : "Chameleon is a large-scale, reconfigurable experimental environment for next generation cloud research.",
    "url": "http://www.chameleoncloud.org"
}

def _maintenance_message( request ):
    endtime = datetime(2015, 02, 18, 00, 00)
    if datetime.now() < endtime:
        message = '<h4>{0}</h4><p><b>{1}</b></p>{2}'.format(
            'OpenStack Maintenance on Alamo',
            'Tuesday, February 17 8:00 CST - 18:00 CST',
            'We will be enhancing our OpenStack deployment on Alamo and users may experience brief outages during this time. We expect that the outages will be intermittent, so we currently plan to let users continue to use Alamo during this time.'
        )
        messages.info( request, message )

def home( request ):
    _maintenance_message( request )
    context = dict(site.items())
    posts = content_util.get_posts( limit=2 )
    context['posts'] = posts
    return render(request, 'home.html', context)
=======
>>>>>>> be189afd

@login_required
def dashboard( request ):
    _maintenance_message( request )
    actions = []
    actions.append( { 'name': 'Manage your Projects', 'url': reverse( 'projects:user_projects' ) } )
    actions.append( { 'name': 'Help Desk Tickets', 'url': reverse( 'djangoRT:mytickets' ) } )
    actions.append( { 'name': 'Manage Your Account', 'url': reverse( 'tas:profile' ) } )
    return render( request, 'dashboard.html', { 'actions': actions })<|MERGE_RESOLUTION|>--- conflicted
+++ resolved
@@ -1,42 +1,12 @@
 from django.core.urlresolvers import reverse
 from django.shortcuts import render
 from django.contrib.auth.decorators import login_required
-<<<<<<< HEAD
-from github_content import util as content_util
-from datetime import datetime
-from django.contrib import messages
-
-site = {
-    "title": "Chameleon Cloud",
-    "email": "contact@chameleoncloud.org",
-    "description" : "Chameleon is a large-scale, reconfigurable experimental environment for next generation cloud research.",
-    "url": "http://www.chameleoncloud.org"
-}
-
-def _maintenance_message( request ):
-    endtime = datetime(2015, 02, 18, 00, 00)
-    if datetime.now() < endtime:
-        message = '<h4>{0}</h4><p><b>{1}</b></p>{2}'.format(
-            'OpenStack Maintenance on Alamo',
-            'Tuesday, February 17 8:00 CST - 18:00 CST',
-            'We will be enhancing our OpenStack deployment on Alamo and users may experience brief outages during this time. We expect that the outages will be intermittent, so we currently plan to let users continue to use Alamo during this time.'
-        )
-        messages.info( request, message )
-
-def home( request ):
-    _maintenance_message( request )
-    context = dict(site.items())
-    posts = content_util.get_posts( limit=2 )
-    context['posts'] = posts
-    return render(request, 'home.html', context)
-=======
->>>>>>> be189afd
 
 @login_required
 def dashboard( request ):
-    _maintenance_message( request )
-    actions = []
-    actions.append( { 'name': 'Manage your Projects', 'url': reverse( 'projects:user_projects' ) } )
-    actions.append( { 'name': 'Help Desk Tickets', 'url': reverse( 'djangoRT:mytickets' ) } )
-    actions.append( { 'name': 'Manage Your Account', 'url': reverse( 'tas:profile' ) } )
+    actions = [
+        { 'name': 'Manage your Projects', 'url': reverse( 'projects:user_projects' ) },
+        { 'name': 'Help Desk Tickets', 'url': reverse( 'djangoRT:mytickets' ) },
+        { 'name': 'Manage Your Account', 'url': reverse( 'tas:profile' ) },
+    ]
     return render( request, 'dashboard.html', { 'actions': actions })