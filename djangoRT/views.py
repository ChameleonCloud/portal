from django.shortcuts import render
from django.http import HttpResponse, HttpResponseRedirect
from django.core.servers.basehttp import FileWrapper
from django.core.urlresolvers import reverse
from djangoRT import rtUtil, forms, rtModels
from django.contrib.auth.decorators import login_required
from django.contrib import messages
import mimetypes

@login_required
def mytickets(request):
    rt = rtUtil.DjangoRt()
    show_resolved = 'show_resolved' in request.GET
    tickets = rt.getUserTickets(request.user.email, show_resolved=show_resolved)
    return render(request, 'djangoRT/ticketList.html', { 'tickets': tickets, 'show_resolved': show_resolved })

@login_required
def ticketdetail(request, ticketId):
    rt = rtUtil.DjangoRt()
    ticket = rt.getTicket(ticketId)
    ticket_history = rt.getTicketHistory(ticketId)
    return render(request, 'djangoRT/ticketDetail.html', { 'ticket' : ticket, 'ticket_history' : ticket_history, 'ticket_id' : ticketId, 'hasAccess' : rt.hasAccess(ticketId, request.user.email) })

def ticketcreate(request):
    rt = rtUtil.DjangoRt()

    data = {}
    if request.user.is_authenticated():
        data = { 'email' : request.user.email, 'first_name' : request.user.first_name, 'last_name' : request.user.last_name}
        header = "[Ticket created from Chameleon Portal by " + request.user.first_name + " " + request.user.last_name + " (" + request.user.email + ")]\n\n"
    else:
        return HttpResponseRedirect( reverse( 'djangoRT:ticketcreateguest'), )

    if request.method == 'POST':
        form = forms.TicketForm(request.POST, request.FILES)

        if form.is_valid():
            ticket = rtModels.Ticket(subject = form.cleaned_data['subject'],
                    problem_description = header + form.cleaned_data['problem_description'],
                    requestor = form.cleaned_data['email'],
                    cc = form.cleaned_data['cc'])
            ticket_id = rt.createTicket(ticket)

            if ticket_id > -1:
                if 'attachment' in request.FILES:
                    rt.replyToTicket(ticket_id, files=([request.FILES['attachment'].name, request.FILES['attachment'], mimetypes.guess_type(request.FILES['attachment'].name)],))
                return HttpResponseRedirect( reverse( 'djangoRT:ticketdetail', args=[ ticket_id ]) )
            else:
                # make this cleaner probably
                data['subject'] = ticket.subject
                data['problem_description'] = ticket.problem_description
                data['cc'] = ticket.cc
                form = forms.TicketForm(data)
    else:
        form = forms.TicketForm(initial=data)
    return render(request, 'djangoRT/ticketCreate.html', { 'form' : form })

def ticketcreateguest(request):
    rt = rtUtil.DjangoRt()

    data = {}
    if request.user.is_authenticated():
        return HttpResponseRedirect( reverse( 'djangoRT:ticketcreate'), )

    if request.method == 'POST':
        form = forms.TicketGuestForm(request.POST, request.FILES)

        if form.is_valid():
            ticket = rtModels.Ticket(subject = form.cleaned_data['subject'],
                    problem_description = form.cleaned_data['problem_description'],
                    requestor = form.cleaned_data['email'])
            ticket_id = rt.createTicket(ticket)

            if ticket_id > -1:
                if 'attachment' in request.FILES:
                    rt.replyToTicket(ticket_id, files=([request.FILES['attachment'].name, request.FILES['attachment'], mimetypes.guess_type(request.FILES['attachment'].name)],))
                messages.add_message(request, messages.SUCCESS, 'Ticket #%s has been successfully created. We will respond to your request as soon as possible.' % ticket_id)
                form = forms.TicketGuestForm()
                return render(request, 'djangoRT/ticketCreateGuest.html', { 'form': form })
            else:
                # make this cleaner probably
                messages.error('An unexpected error occurred while creating your ticket. Please try again.')
                data['first_name'] = form.cleaned_data['first_name']
                data['last_name'] = form.cleaned_data['last_name']
                data['requestor'] = ticket.requestor
                data['subject'] = ticket.subject
                data['problem_description'] = ticket.problem_description
                data['cc'] = ticket.cc
                form = forms.TicketGuestForm(data)
    else:
        form = forms.TicketGuestForm(initial=data)
    return render(request, 'djangoRT/ticketCreateGuest.html', { 'form' : form })

@login_required
def ticketreply(request, ticketId):
    rt = rtUtil.DjangoRt()

    ticket = rt.getTicket(ticketId)
    data = {}

    if request.method == 'POST':
        form = forms.ReplyForm(request.POST, request.FILES)

        if form.is_valid():
            if 'attachment' in request.FILES:
                if rt.replyToTicket(ticketId, text=form.cleaned_data['reply'], files=([request.FILES['attachment'].name, request.FILES['attachment'], mimetypes.guess_type(request.FILES['attachment'].name)],)):
                    return HttpResponseRedirect(reverse( 'djangoRT:ticketdetail', args=[ ticketId ] ) )
                else:
                    data['reply'] = form.cleaned_data['reply']
                    form = forms.ReplyForm(data)
            else:
                if rt.replyToTicket(ticketId, text=form.cleaned_data['reply']):
                    return HttpResponseRedirect(reverse( 'djangoRT:ticketdetail', args=[ ticketId ] ) )
                else:
                    data['reply'] = form.cleaned_data['reply']
                    form = forms.ReplyForm(data)

    else:
        form = forms.ReplyForm(initial=data)
    return render(request, 'djangoRT/ticketReply.html', { 'ticket_id' : ticketId , 'ticket' : ticket, 'form' : form, 'hasAccess' : rt.hasAccess(ticketId, request.user.email) })

@login_required
def ticketclose(request, ticketId):
    rtUtil.DjangoRt().closeTicket(ticketId)
    return HttpResponseRedirect(reverse( 'djangoRT:ticketdetail', args=[ ticketId ] ) )

@login_required
def ticketattachment(request, ticketId, attachmentId):
    title, attachment = rtUtil.DjangoRt().getAttachment(ticketId, attachmentId)
    if attachment['Headers']['Content-Disposition'] == 'inline':
<<<<<<< HEAD
        return render(request, 'attachment.html', {'attachment' : attachment['Content'], 'ticketId' : ticketId, 'title' : title})
=======
        return render(request, 'djangoRT/attachment.html', {'attachment' : attachment['Content'], 'ticketId' : ticketId, 'title' : title});
>>>>>>> 350e722e
    else:
        response = HttpResponse(attachment['Content'], content_type=attachment['Headers']['Content-Type'])
        response['Content-Disposition'] = attachment['Headers']['Content-Disposition']
        return response<|MERGE_RESOLUTION|>--- conflicted
+++ resolved
@@ -128,11 +128,7 @@
 def ticketattachment(request, ticketId, attachmentId):
     title, attachment = rtUtil.DjangoRt().getAttachment(ticketId, attachmentId)
     if attachment['Headers']['Content-Disposition'] == 'inline':
-<<<<<<< HEAD
-        return render(request, 'attachment.html', {'attachment' : attachment['Content'], 'ticketId' : ticketId, 'title' : title})
-=======
         return render(request, 'djangoRT/attachment.html', {'attachment' : attachment['Content'], 'ticketId' : ticketId, 'title' : title});
->>>>>>> 350e722e
     else:
         response = HttpResponse(attachment['Content'], content_type=attachment['Headers']['Content-Type'])
         response['Content-Disposition'] = attachment['Headers']['Content-Disposition']
