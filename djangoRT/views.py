from django.shortcuts import render
from django.http import HttpResponse, HttpResponseRedirect
from django.core.servers.basehttp import FileWrapper
from django.core.urlresolvers import reverse
from djangoRT import rtUtil, forms, rtModels
from django.contrib.auth.decorators import login_required
from django.contrib import messages
import mimetypes

@login_required
def mytickets(request):
<<<<<<< HEAD
    rt = rtUtil.DjangoRt()
    show_resolved = 'show_resolved' in request.GET
    tickets = rt.getUserTickets(request.user.email, show_resolved=show_resolved)
    return render(request, 'ticketList.html', { 'tickets': tickets, 'show_resolved': show_resolved })

@login_required
def ticketdetail(request, ticketId):
    rt = rtUtil.DjangoRt()
    ticket = rt.getTicket(ticketId)
    ticket_history = rt.getTicketHistory(ticketId)
    return render(request, 'ticketDetail.html', { 'ticket' : ticket, 'ticket_history' : ticket_history, 'ticket_id' : ticketId, 'hasAccess' : rt.hasAccess(ticketId, request.user.email) })

def ticketcreate(request):
    rt = rtUtil.DjangoRt()

    data = {}
    if request.user.is_authenticated():
        data = { 'email' : request.user.email, 'first_name' : request.user.first_name, 'last_name' : request.user.last_name}
        header = "[Ticket created from Chameleon Portal by " + request.user.first_name + " " + request.user.last_name + " (" + request.user.email + ")]\n\n"
    else:
        return HttpResponseRedirect( reverse( 'djangoRT.views.ticketcreateguest'), )

    if request.method == 'POST':
        form = forms.TicketForm(request.POST, request.FILES)

        if form.is_valid():
            ticket = rtModels.Ticket(subject = form.cleaned_data['subject'],
                    problem_description = header + form.cleaned_data['problem_description'],
                    requestor = form.cleaned_data['email'],
                    cc = form.cleaned_data['cc'])
            ticket_id = rt.createTicket(ticket)

            if ticket_id > -1:
                if 'attachment' in request.FILES:
                    rt.replyToTicket(ticket_id, files=([request.FILES['attachment'].name, request.FILES['attachment'], mimetypes.guess_type(request.FILES['attachment'].name)],))
                return HttpResponseRedirect( reverse( 'djangoRT.views.ticketdetail', args=[ ticket_id ]) )
            else:
                # make this cleaner probably
                data['subject'] = ticket.subject
                data['problem_description'] = ticket.problem_description
                data['cc'] = ticket.cc
                form = forms.TicketForm(data)
    else:
        form = forms.TicketForm(initial=data)
    return render(request, 'ticketCreate.html', { 'form' : form })

def ticketcreateguest(request):
    rt = rtUtil.DjangoRt()

    data = {}
    if request.user.is_authenticated():
        return HttpResponseRedirect( reverse( 'djangoRT.views.ticketcreate'), )

    if request.method == 'POST':
        form = forms.TicketGuestForm(request.POST, request.FILES)

        if form.is_valid():
            ticket = rtModels.Ticket(subject = form.cleaned_data['subject'],
                    problem_description = form.cleaned_data['problem_description'],
                    requestor = form.cleaned_data['email'])
            ticket_id = rt.createTicket(ticket)

            if ticket_id > -1:
                if 'attachment' in request.FILES:
                    rt.replyToTicket(ticket_id, files=([request.FILES['attachment'].name, request.FILES['attachment'], mimetypes.guess_type(request.FILES['attachment'].name)],))
                messages.add_message(request, messages.SUCCESS, 'Ticket #%s has been successfully created. We will respond to your request as soon as possible.' % ticket_id)
                form = forms.TicketGuestForm()
                return render(request, 'ticketCreateGuest.html', { 'form': form })
            else:
                # make this cleaner probably
                messages.error('An unexpected error occurred while creating your ticket. Please try again.')
                data['first_name'] = form.cleaned_data['first_name']
                data['last_name'] = form.cleaned_data['last_name']
                data['requestor'] = ticket.requestor
                data['subject'] = ticket.subject
                data['problem_description'] = ticket.problem_description
                data['cc'] = ticket.cc
                form = forms.TicketGuestForm(data)
    else:
        form = forms.TicketGuestForm(initial=data)
    return render(request, 'ticketCreateGuest.html', { 'form' : form })
=======
	rt = rtUtil.DjangoRt()
	open_tickets = rt.getUserTickets(request.user.email, status="OPEN")
	new_tickets = rt.getUserTickets(request.user.email, status="NEW")
	response_tickets = rt.getUserTickets(request.user.email, status="RESPONSE REQUIRED")

	resolved_tickets = []
	resolved_tickets = rt.getUserTickets(request.user.email, status="RESOLVED")
	resolved_tickets.extend(rt.getUserTickets(request.user.email, status="CLOSED"))
	return render(request, 'djangoRT/ticketList.html', { 'open_tickets' : open_tickets, 'new_tickets' : new_tickets, 'response_tickets' : response_tickets, 'resolved_tickets' : resolved_tickets })

@login_required
def ticketdetail(request, ticketId):
	rt = rtUtil.DjangoRt()


	ticket = rt.getTicket(ticketId)
	ticket_history = rt.getTicketHistory(ticketId)
	return render(request, 'djangoRT/ticketDetail.html', { 'ticket' : ticket, 'ticket_history' : ticket_history, 'ticket_id' : ticketId, 'hasAccess' : rt.hasAccess(ticketId, request.user.email) })

def ticketcreate(request):
	rt = rtUtil.DjangoRt()

	data = {}
	if request.user.is_authenticated():
		data = { 'email' : request.user.email, 'first_name' : request.user.first_name, 'last_name' : request.user.last_name}
	else:
		return HttpResponseRedirect( reverse( 'djangoRT:ticketcreateguest'), )

	if request.method == 'POST':
		form = forms.TicketForm(request.POST)

		if form.is_valid():
			ticket = rtModels.Ticket(subject = form.cleaned_data['subject'],
					problem_description = form.cleaned_data['problem_description'],
					requestor = form.cleaned_data['email'],
					cc = form.cleaned_data['cc'])
			ticket_id = rt.createTicket(ticket)

			if ticket_id > -1:
				return HttpResponseRedirect( reverse( 'djangoRT:ticketdetail', args=[ ticket_id ]) )
			else:
				# make this cleaner probably
				data['subject'] = ticket.subject
				data['problem_description'] = ticket.problem_description
				data['cc'] = ticket.cc
				form = forms.TicketForm(data)
	else:
		form = forms.TicketForm(initial=data)
	return render(request, 'djangoRT/ticketCreate.html', { 'form' : form })

def ticketcreateguest(request):
	rt = rtUtil.DjangoRt()

	data = {}
	if request.user.is_authenticated():
		return HttpResponseRedirect( reverse( 'djangoRT:ticketcreate'), )

	if request.method == 'POST':
		form = forms.TicketGuestForm(request.POST)

		if form.is_valid():
			ticket = rtModels.Ticket(subject = form.cleaned_data['subject'],
					problem_description = form.cleaned_data['problem_description'],
					requestor = form.cleaned_data['email'])
			ticket_id = rt.createTicket(ticket)

			if ticket_id > -1:
				messages.add_message(request, messages.SUCCESS, 'Ticket #%s has been successfully created. We will respond to your request as soon as possible.' % ticket_id)
				form = forms.TicketGuestForm()
				return render(request, 'djangoRT/ticketCreateGuest.html', { 'form': form })
			else:
				# make this cleaner probably
				messages.error('An unexpected error occurred while creating your ticket. Please try again.')
				data['first_name'] = form.cleaned_data['first_name']
				data['last_name'] = form.cleaned_data['last_name']
				data['requestor'] = ticket.requestor
				data['subject'] = ticket.subject
				data['problem_description'] = ticket.problem_description
				data['cc'] = ticket.cc
				form = forms.TicketGuestForm(data)
	else:
		form = forms.TicketGuestForm(initial=data)
	return render(request, 'djangoRT/ticketCreateGuest.html', { 'form' : form })
>>>>>>> be189afd

@login_required
def ticketreply(request, ticketId):
    rt = rtUtil.DjangoRt()

    ticket = rt.getTicket(ticketId)
    data = {}

    if request.method == 'POST':
        form = forms.ReplyForm(request.POST, request.FILES)

        if form.is_valid():
            if 'attachment' in request.FILES:
                if rt.replyToTicket(ticketId, text=form.cleaned_data['reply'], files=([request.FILES['attachment'].name, request.FILES['attachment'], mimetypes.guess_type(request.FILES['attachment'].name)],)):
                    return HttpResponseRedirect(reverse( 'djangoRT.views.ticketdetail', args=[ ticketId ] ) )
                else:
                    data['reply'] = form.cleaned_data['reply']
                    form = forms.ReplyForm(data)
            else:
                if rt.replyToTicket(ticketId, text=form.cleaned_data['reply']):
                    return HttpResponseRedirect(reverse( 'djangoRT.views.ticketdetail', args=[ ticketId ] ) )
                else:
                    data['reply'] = form.cleaned_data['reply']
                    form = forms.ReplyForm(data)

    else:
        form = forms.ReplyForm(initial=data)
    return render(request, 'ticketReply.html', { 'ticket_id' : ticketId , 'ticket' : ticket, 'form' : form, 'hasAccess' : rt.hasAccess(ticketId, request.user.email) })

<<<<<<< HEAD
@login_required
def ticketclose(request, ticketId):
    rtUtil.DjangoRt().closeTicket(ticketId)
    return HttpResponseRedirect(reverse( 'djangoRT.views.ticketdetail', args=[ ticketId ] ) )

@login_required
def ticketattachment(request, ticketId, attachmentId):
    title, attachment = rtUtil.DjangoRt().getAttachment(ticketId, attachmentId)
    if attachment['Headers']['Content-Disposition'] == 'inline':
        return render(request, 'attachment.html', {'attachment' : attachment['Content'], 'ticketId' : ticketId, 'title' : title});
    else:
        response = HttpResponse(attachment['Content'], content_type=attachment['Headers']['Content-Type'])
        response['Content-Disposition'] = attachment['Headers']['Content-Disposition'];
        return response;
=======
	if request.method == 'POST':
		form = forms.ReplyForm(request.POST)

		if form.is_valid():
			if rt.replyToTicket(ticketId, form.cleaned_data['reply']):
				return HttpResponseRedirect(reverse( 'djangoRT:ticketdetail', args=[ ticketId ] ) )
			else:
				data['reply'] = form.cleaned_data['reply']
				form = forms.ReplyForm(data)

	else:
		form = forms.ReplyForm()
	return render(request, 'djangoRT/ticketReply.html', { 'ticket_id' : ticketId , 'ticket' : ticket, 'form' : form, 'hasAccess' : rt.hasAccess(ticketId, request.user.email) })
>>>>>>> be189afd
<|MERGE_RESOLUTION|>--- conflicted
+++ resolved
@@ -9,18 +9,17 @@
 
 @login_required
 def mytickets(request):
-<<<<<<< HEAD
     rt = rtUtil.DjangoRt()
     show_resolved = 'show_resolved' in request.GET
     tickets = rt.getUserTickets(request.user.email, show_resolved=show_resolved)
-    return render(request, 'ticketList.html', { 'tickets': tickets, 'show_resolved': show_resolved })
+    return render(request, 'djangoRT/ticketList.html', { 'tickets': tickets, 'show_resolved': show_resolved })
 
 @login_required
 def ticketdetail(request, ticketId):
     rt = rtUtil.DjangoRt()
     ticket = rt.getTicket(ticketId)
     ticket_history = rt.getTicketHistory(ticketId)
-    return render(request, 'ticketDetail.html', { 'ticket' : ticket, 'ticket_history' : ticket_history, 'ticket_id' : ticketId, 'hasAccess' : rt.hasAccess(ticketId, request.user.email) })
+    return render(request, 'djangoRT/ticketDetail.html', { 'ticket' : ticket, 'ticket_history' : ticket_history, 'ticket_id' : ticketId, 'hasAccess' : rt.hasAccess(ticketId, request.user.email) })
 
 def ticketcreate(request):
     rt = rtUtil.DjangoRt()
@@ -30,7 +29,7 @@
         data = { 'email' : request.user.email, 'first_name' : request.user.first_name, 'last_name' : request.user.last_name}
         header = "[Ticket created from Chameleon Portal by " + request.user.first_name + " " + request.user.last_name + " (" + request.user.email + ")]\n\n"
     else:
-        return HttpResponseRedirect( reverse( 'djangoRT.views.ticketcreateguest'), )
+        return HttpResponseRedirect( reverse( 'djangoRT:ticketcreateguest'), )
 
     if request.method == 'POST':
         form = forms.TicketForm(request.POST, request.FILES)
@@ -45,7 +44,7 @@
             if ticket_id > -1:
                 if 'attachment' in request.FILES:
                     rt.replyToTicket(ticket_id, files=([request.FILES['attachment'].name, request.FILES['attachment'], mimetypes.guess_type(request.FILES['attachment'].name)],))
-                return HttpResponseRedirect( reverse( 'djangoRT.views.ticketdetail', args=[ ticket_id ]) )
+                return HttpResponseRedirect( reverse( 'djangoRT:ticketdetail', args=[ ticket_id ]) )
             else:
                 # make this cleaner probably
                 data['subject'] = ticket.subject
@@ -54,14 +53,14 @@
                 form = forms.TicketForm(data)
     else:
         form = forms.TicketForm(initial=data)
-    return render(request, 'ticketCreate.html', { 'form' : form })
+    return render(request, 'djangoRT/ticketCreate.html', { 'form' : form })
 
 def ticketcreateguest(request):
     rt = rtUtil.DjangoRt()
 
     data = {}
     if request.user.is_authenticated():
-        return HttpResponseRedirect( reverse( 'djangoRT.views.ticketcreate'), )
+        return HttpResponseRedirect( reverse( 'djangoRT:ticketcreate'), )
 
     if request.method == 'POST':
         form = forms.TicketGuestForm(request.POST, request.FILES)
@@ -77,7 +76,7 @@
                     rt.replyToTicket(ticket_id, files=([request.FILES['attachment'].name, request.FILES['attachment'], mimetypes.guess_type(request.FILES['attachment'].name)],))
                 messages.add_message(request, messages.SUCCESS, 'Ticket #%s has been successfully created. We will respond to your request as soon as possible.' % ticket_id)
                 form = forms.TicketGuestForm()
-                return render(request, 'ticketCreateGuest.html', { 'form': form })
+                return render(request, 'djangoRT/ticketCreateGuest.html', { 'form': form })
             else:
                 # make this cleaner probably
                 messages.error('An unexpected error occurred while creating your ticket. Please try again.')
@@ -90,92 +89,7 @@
                 form = forms.TicketGuestForm(data)
     else:
         form = forms.TicketGuestForm(initial=data)
-    return render(request, 'ticketCreateGuest.html', { 'form' : form })
-=======
-	rt = rtUtil.DjangoRt()
-	open_tickets = rt.getUserTickets(request.user.email, status="OPEN")
-	new_tickets = rt.getUserTickets(request.user.email, status="NEW")
-	response_tickets = rt.getUserTickets(request.user.email, status="RESPONSE REQUIRED")
-
-	resolved_tickets = []
-	resolved_tickets = rt.getUserTickets(request.user.email, status="RESOLVED")
-	resolved_tickets.extend(rt.getUserTickets(request.user.email, status="CLOSED"))
-	return render(request, 'djangoRT/ticketList.html', { 'open_tickets' : open_tickets, 'new_tickets' : new_tickets, 'response_tickets' : response_tickets, 'resolved_tickets' : resolved_tickets })
-
-@login_required
-def ticketdetail(request, ticketId):
-	rt = rtUtil.DjangoRt()
-
-
-	ticket = rt.getTicket(ticketId)
-	ticket_history = rt.getTicketHistory(ticketId)
-	return render(request, 'djangoRT/ticketDetail.html', { 'ticket' : ticket, 'ticket_history' : ticket_history, 'ticket_id' : ticketId, 'hasAccess' : rt.hasAccess(ticketId, request.user.email) })
-
-def ticketcreate(request):
-	rt = rtUtil.DjangoRt()
-
-	data = {}
-	if request.user.is_authenticated():
-		data = { 'email' : request.user.email, 'first_name' : request.user.first_name, 'last_name' : request.user.last_name}
-	else:
-		return HttpResponseRedirect( reverse( 'djangoRT:ticketcreateguest'), )
-
-	if request.method == 'POST':
-		form = forms.TicketForm(request.POST)
-
-		if form.is_valid():
-			ticket = rtModels.Ticket(subject = form.cleaned_data['subject'],
-					problem_description = form.cleaned_data['problem_description'],
-					requestor = form.cleaned_data['email'],
-					cc = form.cleaned_data['cc'])
-			ticket_id = rt.createTicket(ticket)
-
-			if ticket_id > -1:
-				return HttpResponseRedirect( reverse( 'djangoRT:ticketdetail', args=[ ticket_id ]) )
-			else:
-				# make this cleaner probably
-				data['subject'] = ticket.subject
-				data['problem_description'] = ticket.problem_description
-				data['cc'] = ticket.cc
-				form = forms.TicketForm(data)
-	else:
-		form = forms.TicketForm(initial=data)
-	return render(request, 'djangoRT/ticketCreate.html', { 'form' : form })
-
-def ticketcreateguest(request):
-	rt = rtUtil.DjangoRt()
-
-	data = {}
-	if request.user.is_authenticated():
-		return HttpResponseRedirect( reverse( 'djangoRT:ticketcreate'), )
-
-	if request.method == 'POST':
-		form = forms.TicketGuestForm(request.POST)
-
-		if form.is_valid():
-			ticket = rtModels.Ticket(subject = form.cleaned_data['subject'],
-					problem_description = form.cleaned_data['problem_description'],
-					requestor = form.cleaned_data['email'])
-			ticket_id = rt.createTicket(ticket)
-
-			if ticket_id > -1:
-				messages.add_message(request, messages.SUCCESS, 'Ticket #%s has been successfully created. We will respond to your request as soon as possible.' % ticket_id)
-				form = forms.TicketGuestForm()
-				return render(request, 'djangoRT/ticketCreateGuest.html', { 'form': form })
-			else:
-				# make this cleaner probably
-				messages.error('An unexpected error occurred while creating your ticket. Please try again.')
-				data['first_name'] = form.cleaned_data['first_name']
-				data['last_name'] = form.cleaned_data['last_name']
-				data['requestor'] = ticket.requestor
-				data['subject'] = ticket.subject
-				data['problem_description'] = ticket.problem_description
-				data['cc'] = ticket.cc
-				form = forms.TicketGuestForm(data)
-	else:
-		form = forms.TicketGuestForm(initial=data)
-	return render(request, 'djangoRT/ticketCreateGuest.html', { 'form' : form })
->>>>>>> be189afd
+    return render(request, 'djangoRT/ticketCreateGuest.html', { 'form' : form })
 
 @login_required
 def ticketreply(request, ticketId):
@@ -190,48 +104,32 @@
         if form.is_valid():
             if 'attachment' in request.FILES:
                 if rt.replyToTicket(ticketId, text=form.cleaned_data['reply'], files=([request.FILES['attachment'].name, request.FILES['attachment'], mimetypes.guess_type(request.FILES['attachment'].name)],)):
-                    return HttpResponseRedirect(reverse( 'djangoRT.views.ticketdetail', args=[ ticketId ] ) )
+                    return HttpResponseRedirect(reverse( 'djangoRT:ticketdetail', args=[ ticketId ] ) )
                 else:
                     data['reply'] = form.cleaned_data['reply']
                     form = forms.ReplyForm(data)
             else:
                 if rt.replyToTicket(ticketId, text=form.cleaned_data['reply']):
-                    return HttpResponseRedirect(reverse( 'djangoRT.views.ticketdetail', args=[ ticketId ] ) )
+                    return HttpResponseRedirect(reverse( 'djangoRT:ticketdetail', args=[ ticketId ] ) )
                 else:
                     data['reply'] = form.cleaned_data['reply']
                     form = forms.ReplyForm(data)
 
     else:
         form = forms.ReplyForm(initial=data)
-    return render(request, 'ticketReply.html', { 'ticket_id' : ticketId , 'ticket' : ticket, 'form' : form, 'hasAccess' : rt.hasAccess(ticketId, request.user.email) })
+    return render(request, 'djangoRT/ticketReply.html', { 'ticket_id' : ticketId , 'ticket' : ticket, 'form' : form, 'hasAccess' : rt.hasAccess(ticketId, request.user.email) })
 
-<<<<<<< HEAD
 @login_required
 def ticketclose(request, ticketId):
     rtUtil.DjangoRt().closeTicket(ticketId)
-    return HttpResponseRedirect(reverse( 'djangoRT.views.ticketdetail', args=[ ticketId ] ) )
+    return HttpResponseRedirect(reverse( 'djangoRT:ticketdetail', args=[ ticketId ] ) )
 
 @login_required
 def ticketattachment(request, ticketId, attachmentId):
     title, attachment = rtUtil.DjangoRt().getAttachment(ticketId, attachmentId)
     if attachment['Headers']['Content-Disposition'] == 'inline':
-        return render(request, 'attachment.html', {'attachment' : attachment['Content'], 'ticketId' : ticketId, 'title' : title});
+        return render(request, 'djangoRT/attachment.html', {'attachment' : attachment['Content'], 'ticketId' : ticketId, 'title' : title});
     else:
         response = HttpResponse(attachment['Content'], content_type=attachment['Headers']['Content-Type'])
         response['Content-Disposition'] = attachment['Headers']['Content-Disposition'];
-        return response;
-=======
-	if request.method == 'POST':
-		form = forms.ReplyForm(request.POST)
-
-		if form.is_valid():
-			if rt.replyToTicket(ticketId, form.cleaned_data['reply']):
-				return HttpResponseRedirect(reverse( 'djangoRT:ticketdetail', args=[ ticketId ] ) )
-			else:
-				data['reply'] = form.cleaned_data['reply']
-				form = forms.ReplyForm(data)
-
-	else:
-		form = forms.ReplyForm()
-	return render(request, 'djangoRT/ticketReply.html', { 'ticket_id' : ticketId , 'ticket' : ticket, 'form' : form, 'hasAccess' : rt.hasAccess(ticketId, request.user.email) })
->>>>>>> be189afd
+        return response;