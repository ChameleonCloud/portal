--- conflicted
+++ resolved
@@ -38,20 +38,6 @@
       - PMA_PORT=3306
     depends_on:
       - mysql
-<<<<<<< HEAD
-  # redis:
-  #   image: redis:alpine
-  # celery:
-  #   build: .
-  #   command: celery -A chameleon worker -l info --concurrency=1 -B
-  #   env_file:
-  #     - .chameleon_env
-  #   volumes:
-  #     - .:/project
-  #   depends_on:
-  #     - mysql
-  #     - redis
-=======
   redis:
     image: redis:alpine
   celery:
@@ -64,7 +50,6 @@
     depends_on:
       - mysql
       - redis
->>>>>>> b941a496
   mail:
     image: bytemark/smtp
     restart: always