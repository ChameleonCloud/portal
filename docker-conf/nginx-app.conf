--- conflicted
+++ resolved
@@ -133,8 +133,6 @@
   }
 }
 
-<<<<<<< HEAD
-
 server {
   listen      443 ssl;
 
@@ -162,11 +160,15 @@
   # Finally, send all non-media requests to the Django server.
   location / {
     uwsgi_pass  django;
-=======
+    include     /project/docker-conf/uwsgi_params; # the uwsgi_params file you installed
+  }
+}
+
+
 server {
   listen      443 ssl;
 
-  server_name    api.chameleoncloud.org api.tacc.chameleoncloud.org;
+  server_name    api-dev.chameleoncloud.org api-dev.tacc.chameleoncloud.org;
   charset     utf-8;
 
   access_log /var/log/nginx/access_api_chameleoncloud.log;
@@ -178,7 +180,6 @@
   # Finally, send all non-media requests to the Django server.
   location / {
     proxy_pass  g5k;
->>>>>>> dd96fd79
     include     /project/docker-conf/uwsgi_params; # the uwsgi_params file you installed
   }
 }