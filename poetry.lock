[[package]]
name = "aldryn-apphooks-config"
version = "0.6.0"
description = "Namespaces based configuration for Apphooks"
category = "main"
optional = false
python-versions = "*"

[package.dependencies]
django-appdata = ">=0.2.0"
django-cms = ">=3.5"

[[package]]
name = "amqp"
version = "5.1.1"
description = "Low-level AMQP client for Python (fork of amqplib)."
category = "main"
optional = false
python-versions = ">=3.6"

[package.dependencies]
vine = ">=5.0.0"

[[package]]
name = "appdirs"
version = "1.4.4"
description = "A small Python module for determining appropriate platform-specific dirs, e.g. a \"user data dir\"."
category = "main"
optional = false
python-versions = "*"

[[package]]
name = "asgiref"
version = "3.4.1"
description = "ASGI specs, helper code, and adapters"
category = "main"
optional = false
python-versions = ">=3.6"

[package.dependencies]
typing-extensions = {version = "*", markers = "python_version < \"3.8\""}

[package.extras]
tests = ["pytest", "pytest-asyncio", "mypy (>=0.800)"]

[[package]]
name = "atomicwrites"
version = "1.4.0"
description = "Atomic file writes."
category = "main"
optional = false
python-versions = ">=2.7, !=3.0.*, !=3.1.*, !=3.2.*, !=3.3.*"

[[package]]
name = "attrs"
version = "21.4.0"
description = "Classes Without Boilerplate"
category = "main"
optional = false
python-versions = ">=2.7, !=3.0.*, !=3.1.*, !=3.2.*, !=3.3.*, !=3.4.*"

[package.extras]
dev = ["coverage[toml] (>=5.0.2)", "hypothesis", "pympler", "pytest (>=4.3.0)", "six", "mypy", "pytest-mypy-plugins", "zope.interface", "furo", "sphinx", "sphinx-notfound-page", "pre-commit", "cloudpickle"]
docs = ["furo", "sphinx", "zope.interface", "sphinx-notfound-page"]
tests = ["coverage[toml] (>=5.0.2)", "hypothesis", "pympler", "pytest (>=4.3.0)", "six", "mypy", "pytest-mypy-plugins", "zope.interface", "cloudpickle"]
tests_no_zope = ["coverage[toml] (>=5.0.2)", "hypothesis", "pympler", "pytest (>=4.3.0)", "six", "mypy", "pytest-mypy-plugins", "cloudpickle"]

[[package]]
name = "autopage"
version = "0.5.0"
description = "A library to provide automatic paging for console output"
category = "main"
optional = false
python-versions = ">=3.6"

[[package]]
name = "babel"
version = "2.10.1"
description = "Internationalization utilities"
category = "main"
optional = false
python-versions = ">=3.6"

[package.dependencies]
pytz = ">=2015.7"

[[package]]
name = "beautifulsoup4"
version = "4.11.1"
description = "Screen-scraping library"
category = "main"
optional = false
python-versions = ">=3.6.0"

[package.dependencies]
soupsieve = ">1.2"

[package.extras]
html5lib = ["html5lib"]
lxml = ["lxml"]

[[package]]
name = "bibtexparser"
version = "1.1.0"
description = "Bibtex parser for python 2.7 and 3.3 and newer"
category = "main"
optional = false
python-versions = "*"

[package.dependencies]
future = ">=0.16.0"
pyparsing = ">=2.0.3"

[[package]]
name = "billiard"
version = "3.6.4.0"
description = "Python multiprocessing fork with improvements and bugfixes"
category = "main"
optional = false
python-versions = "*"

[[package]]
name = "black"
version = "20.8b1"
description = "The uncompromising code formatter."
category = "dev"
optional = false
python-versions = ">=3.6"

[package.dependencies]
appdirs = "*"
click = ">=7.1.2"
mypy-extensions = ">=0.4.3"
pathspec = ">=0.6,<1"
regex = ">=2020.1.8"
toml = ">=0.10.1"
typed-ast = ">=1.4.0"
typing-extensions = ">=3.7.4"

[package.extras]
colorama = ["colorama (>=0.4.3)"]
d = ["aiohttp (>=3.3.2)", "aiohttp-cors"]

[[package]]
name = "bs4"
version = "0.0.1"
description = "Dummy package for Beautiful Soup"
category = "main"
optional = false
python-versions = "*"

[package.dependencies]
beautifulsoup4 = "*"

[[package]]
name = "cached-property"
version = "1.5.2"
description = "A decorator for caching properties in classes."
category = "main"
optional = false
python-versions = "*"

[[package]]
name = "celery"
<<<<<<< HEAD
version = "5.2.7"
description = "Distributed Task Queue."
category = "main"
optional = false
python-versions = ">=3.7"
files = [
    {file = "celery-5.2.7-py3-none-any.whl", hash = "sha256:138420c020cd58d6707e6257b6beda91fd39af7afde5d36c6334d175302c0e14"},
    {file = "celery-5.2.7.tar.gz", hash = "sha256:fafbd82934d30f8a004f81e8f7a062e31413a23d444be8ee3326553915958c6d"},
]

[package.dependencies]
billiard = ">=3.6.4.0,<4.0"
click = ">=8.0.3,<9.0"
click-didyoumean = ">=0.0.3"
click-plugins = ">=1.1.1"
click-repl = ">=0.2.0"
importlib-metadata = {version = ">=1.4.0", markers = "python_version < \"3.8\""}
kombu = ">=5.2.3,<6.0"
pytz = ">=2021.3"
=======
version = "5.1.2"
description = "Distributed Task Queue."
category = "main"
optional = false
python-versions = ">=3.6,"

[package.dependencies]
billiard = ">=3.6.4.0,<4.0"
click = ">=7.0,<8.0"
click-didyoumean = ">=0.0.3"
click-plugins = ">=1.1.1"
click-repl = ">=0.1.6"
kombu = ">=5.1.0,<6.0"
pytz = ">0.0-dev"
>>>>>>> 409b83b5
vine = ">=5.0.0,<6.0"

[package.extras]
arangodb = ["pyArango (>=1.3.2)"]
auth = ["cryptography"]
azureblockblob = ["azure-storage-blob (==12.6.0)"]
brotli = ["brotli (>=1.0.0)", "brotlipy (>=0.7.0)"]
cassandra = ["cassandra-driver (<3.21.0)"]
consul = ["python-consul2"]
cosmosdbsql = ["pydocumentdb (==2.3.2)"]
couchbase = ["couchbase (>=3.0.0)"]
couchdb = ["pycouchdb"]
django = ["Django (>=1.11)"]
dynamodb = ["boto3 (>=1.9.178)"]
elasticsearch = ["elasticsearch"]
eventlet = ["eventlet (>=0.26.1)"]
gevent = ["gevent (>=1.0.0)"]
librabbitmq = ["librabbitmq (>=1.5.0)"]
memcache = ["pylibmc"]
<<<<<<< HEAD
mongodb = ["pymongo[srv] (>=3.11.1)"]
=======
mongodb = ["pymongo[srv] (>=3.3.0)"]
>>>>>>> 409b83b5
msgpack = ["msgpack"]
pymemcache = ["python-memcached"]
pyro = ["pyro4"]
pytest = ["pytest-celery"]
<<<<<<< HEAD
redis = ["redis (>=3.4.1,!=4.0.0,!=4.0.1)"]
=======
redis = ["redis (>=3.2.0)"]
>>>>>>> 409b83b5
s3 = ["boto3 (>=1.9.125)"]
slmq = ["softlayer-messaging (>=1.0.3)"]
solar = ["ephem"]
sqlalchemy = ["sqlalchemy"]
sqs = ["boto3 (>=1.9.125)", "pycurl (==7.43.0.5)"]
tblib = ["tblib (>=1.3.0)", "tblib (>=1.5.0)"]
yaml = ["PyYAML (>=3.10)"]
zookeeper = ["kazoo (>=1.3.1)"]
zstd = ["zstandard"]

[[package]]
name = "certifi"
version = "2021.10.8"
description = "Python package for providing Mozilla's CA Bundle."
category = "main"
optional = false
python-versions = "*"

[[package]]
name = "cffi"
version = "1.15.0"
description = "Foreign Function Interface for Python calling C code."
category = "main"
optional = false
python-versions = "*"

[package.dependencies]
pycparser = "*"

[[package]]
name = "charset-normalizer"
version = "2.0.12"
description = "The Real First Universal Charset Detector. Open, modern and actively maintained alternative to Chardet."
category = "main"
optional = false
python-versions = ">=3.5.0"

[package.extras]
unicode_backport = ["unicodedata2"]

[[package]]
name = "click"
version = "7.1.2"
description = "Composable command line interface toolkit"
category = "main"
optional = false
python-versions = ">=2.7, !=3.0.*, !=3.1.*, !=3.2.*, !=3.3.*, !=3.4.*"

[[package]]
name = "click-didyoumean"
version = "0.0.3"
description = "Enable git-like did-you-mean feature in click."
category = "main"
optional = false
python-versions = "*"

[package.dependencies]
click = "*"

[[package]]
name = "click-plugins"
version = "1.1.1"
description = "An extension module for click to enable registering CLI commands via setuptools entry-points."
category = "main"
optional = false
python-versions = "*"

[package.dependencies]
click = ">=4.0"

[package.extras]
dev = ["pytest (>=3.6)", "pytest-cov", "wheel", "coveralls"]

[[package]]
name = "click-repl"
version = "0.2.0"
description = "REPL plugin for Click"
category = "main"
optional = false
python-versions = "*"

[package.dependencies]
click = "*"
prompt-toolkit = "*"
six = "*"

[[package]]
name = "cliff"
version = "3.10.1"
description = "Command Line Interface Formulation Framework"
category = "main"
optional = false
python-versions = ">=3.6"

[package.dependencies]
autopage = ">=0.4.0"
cmd2 = ">=1.0.0"
pbr = ">=2.0.0,<2.1.0 || >2.1.0"
PrettyTable = ">=0.7.2"
pyparsing = ">=2.1.0"
PyYAML = ">=3.12"
stevedore = ">=2.0.1"

[[package]]
name = "cmd2"
version = "2.4.1"
description = "cmd2 - quickly build feature-rich and user-friendly interactive command line applications in Python"
category = "main"
optional = false
python-versions = ">=3.6"

[package.dependencies]
attrs = ">=16.3.0"
importlib-metadata = {version = ">=1.6.0", markers = "python_version < \"3.8\""}
pyperclip = ">=1.6"
pyreadline3 = {version = "*", markers = "sys_platform == \"win32\""}
typing-extensions = {version = "*", markers = "python_version < \"3.8\""}
wcwidth = ">=0.1.7"

[package.extras]
dev = ["codecov", "doc8", "flake8", "invoke", "mypy (==0.902)", "nox", "pytest (>=4.6)", "pytest-cov", "pytest-mock", "sphinx", "sphinx-rtd-theme", "sphinx-autobuild", "twine (>=1.11)"]
test = ["codecov", "coverage", "pytest (>=4.6)", "pytest-cov", "pytest-mock", "gnureadline"]
validate = ["flake8", "mypy (==0.902)", "types-pkg-resources"]

[[package]]
name = "colorama"
version = "0.4.4"
description = "Cross-platform colored terminal text."
category = "main"
optional = false
python-versions = ">=2.7, !=3.0.*, !=3.1.*, !=3.2.*, !=3.3.*, !=3.4.*"

[[package]]
name = "colour"
version = "0.1.5"
description = "converts and manipulates various color representation (HSL, RVB, web, X11, ...)"
category = "main"
optional = false
python-versions = "*"

[package.extras]
test = ["nose"]

[[package]]
name = "cookies"
version = "2.2.1"
description = "Friendlier RFC 6265-compliant cookie parser/renderer"
category = "main"
optional = false
python-versions = "*"

[[package]]
name = "cryptography"
version = "37.0.2"
description = "cryptography is a package which provides cryptographic recipes and primitives to Python developers."
category = "main"
optional = false
python-versions = ">=3.6"

[package.dependencies]
cffi = ">=1.12"

[package.extras]
docs = ["sphinx (>=1.6.5,!=1.8.0,!=3.1.0,!=3.1.1)", "sphinx-rtd-theme"]
docstest = ["pyenchant (>=1.6.11)", "twine (>=1.12.0)", "sphinxcontrib-spelling (>=4.0.1)"]
pep8test = ["black", "flake8", "flake8-import-order", "pep8-naming"]
sdist = ["setuptools_rust (>=0.11.4)"]
ssh = ["bcrypt (>=3.1.5)"]
test = ["pytest (>=6.2.0)", "pytest-benchmark", "pytest-cov", "pytest-subtests", "pytest-xdist", "pretend", "iso8601", "pytz", "hypothesis (>=1.11.4,!=3.79.2)"]

[[package]]
name = "cssselect2"
version = "0.4.1"
description = "cssselect2"
category = "main"
optional = false
python-versions = ">=3.6"

[package.dependencies]
tinycss2 = "*"
webencodings = "*"

[package.extras]
doc = ["sphinx", "sphinx-rtd-theme"]
test = ["pytest", "pytest-cov", "pytest-flake8", "pytest-isort", "coverage"]

[[package]]
name = "debtcollector"
version = "2.5.0"
description = "A collection of Python deprecation patterns and strategies that help you collect your technical debt in a non-destructive manner."
category = "main"
optional = false
python-versions = ">=3.6"

[package.dependencies]
importlib-metadata = {version = ">=1.7.0", markers = "python_version < \"3.8\""}
wrapt = ">=1.7.0"

[[package]]
name = "decorator"
version = "5.1.1"
description = "Decorators for Humans"
category = "main"
optional = false
python-versions = ">=3.5"

[[package]]
name = "defusedxml"
version = "0.7.1"
description = "XML bomb protection for Python stdlib modules"
category = "main"
optional = false
python-versions = ">=2.7, !=3.0.*, !=3.1.*, !=3.2.*, !=3.3.*, !=3.4.*"

[[package]]
name = "django"
version = "3.2"
description = "A high-level Python Web framework that encourages rapid development and clean, pragmatic design."
category = "main"
optional = false
python-versions = ">=3.6"

[package.dependencies]
asgiref = ">=3.3.2,<4"
pytz = "*"
sqlparse = ">=0.2.2"

[package.extras]
argon2 = ["argon2-cffi (>=19.1.0)"]
bcrypt = ["bcrypt"]

[[package]]
name = "django-angular"
version = "2.3"
description = "Let Django play well with AngularJS"
category = "main"
optional = false
python-versions = "*"

[package.dependencies]
django = ">=2.1"

[[package]]
name = "django-appdata"
version = "0.3.2"
description = "Extendable field that enables Django apps to store their data on your models."
category = "main"
optional = false
python-versions = "*"

[package.dependencies]
Django = "*"
six = "*"

[[package]]
name = "django-bootstrap3"
version = "12.1.0"
description = "Bootstrap support for Django projects"
category = "main"
optional = false
python-versions = "*"

[[package]]
name = "django-ckeditor"
version = "6.3.2"
description = "Django admin CKEditor integration."
category = "main"
optional = false
python-versions = "*"

[package.dependencies]
django-js-asset = ">=1.2.2"

[[package]]
name = "django-classy-tags"
version = "1.0.0"
description = "Class based template tags for Django"
category = "main"
optional = false
python-versions = "*"

[package.dependencies]
django = ">=1.11"
six = "*"

[[package]]
name = "django-cms"
version = "3.9.0"
description = "Lean enterprise content management powered by Django."
category = "main"
optional = false
python-versions = "*"

[package.dependencies]
Django = ">=2.2"
django-classy-tags = ">=0.7.2"
django-formtools = ">=2.1"
django-sekizai = ">=0.7"
django-treebeard = ">=4.3"
djangocms-admin-style = ">=1.2"

[[package]]
name = "django-csp"
version = "3.7"
description = "Django Content Security Policy support."
category = "main"
optional = false
python-versions = "*"

[package.dependencies]
Django = ">=1.8"

[package.extras]
jinja2 = ["jinja2 (>=2.9.6)"]
tests = ["pytest (<4.0)", "pytest-django", "pytest-flakes (==1.0.1)", "pytest-pep8 (==1.0.6)", "pep8 (==1.4.6)", "mock (==1.0.1)", "six (==1.12.0)", "jinja2 (>=2.9.6)"]

[[package]]
name = "django-filer"
version = "2.0.2"
description = "A file management application for django that makes handling of files and images a breeze."
category = "main"
optional = false
python-versions = "*"

[package.dependencies]
django = ">=2.2,<4.0"
django-mptt = ">=0.6,<1.0"
django-polymorphic = ">=2,<3.1"
easy-thumbnails = ">=2,<3.0"
Unidecode = ">=0.04,<1.2"

[[package]]
name = "django-formtools"
version = "2.3"
description = "A set of high-level abstractions for Django forms"
category = "main"
optional = false
python-versions = ">=3.6"

[package.dependencies]
Django = ">=2.2"

[[package]]
name = "django-impersonate"
version = "1.6"
description = "Django app to allow superusers to impersonate other users."
category = "main"
optional = false
python-versions = "*"

[[package]]
name = "django-js-asset"
version = "2.0.0"
description = "script tag with additional attributes for django.forms.Media"
category = "main"
optional = false
python-versions = ">=3.6"

[package.dependencies]
Django = ">=2.2"

[package.extras]
tests = ["coverage"]

[[package]]
name = "django-markdown-deux"
version = "1.0.5"
description = "a Django app that provides template tags for using Markdown (using the python-markdown2 processor)"
category = "main"
optional = false
python-versions = "*"

[package.dependencies]
markdown2 = "*"

[[package]]
name = "django-meta"
version = "2.0.0"
description = "Pluggable app for handling webpage meta tags and OpenGraph properties"
category = "main"
optional = false
python-versions = ">=3.5"

[package.dependencies]
six = "*"

[package.extras]
docs = ["django (<3.1)"]

[[package]]
name = "django-mptt"
version = "0.13.4"
description = "Utilities for implementing Modified Preorder Tree Traversal with your Django Models and working with trees of Model instances."
category = "main"
optional = false
python-versions = ">=3.6"

[package.dependencies]
django-js-asset = "*"

[package.extras]
tests = ["coverage", "mock-django"]

[[package]]
name = "django-parler"
version = "2.1"
description = "Simple Django model translations without nasty hacks, featuring nice admin integration."
category = "main"
optional = false
python-versions = "*"

[package.dependencies]
six = "*"

[[package]]
name = "django-pipeline"
version = "2.0.8"
description = "Pipeline is an asset packaging library for Django."
category = "main"
optional = false
python-versions = "*"

[[package]]
name = "django-polymorphic"
version = "3.0.0"
description = "Seamless polymorphic inheritance for Django models"
category = "main"
optional = false
python-versions = "*"

[package.dependencies]
Django = ">=2.1"

[[package]]
name = "django-recaptcha"
version = "2.0.6"
description = "Django recaptcha form field/widget app."
category = "main"
optional = false
python-versions = "*"

[package.dependencies]
django = ">1.11,<4.0"

[[package]]
name = "django-reversion"
version = "3.0.7"
description = "An extension to the Django web framework that provides version control for model instances."
category = "main"
optional = false
python-versions = ">=3.6"

[package.dependencies]
django = ">=1.11"

[[package]]
name = "django-sekizai"
version = "2.0.0"
description = "Django Sekizai"
category = "main"
optional = false
python-versions = "*"

[package.dependencies]
django = ">=2.2"
django-classy-tags = ">=1"

[[package]]
name = "django-sortedm2m"
version = "3.1.1"
description = "Drop-in replacement for Django's many to many field with sorted relations."
category = "main"
optional = false
python-versions = "*"

[[package]]
name = "django-taggit"
version = "3.0.0"
description = "django-taggit is a reusable Django application for simple tagging."
category = "main"
optional = false
python-versions = ">=3.6"

[package.dependencies]
Django = ">=3.2"

[[package]]
name = "django-taggit-autosuggest"
version = "0.3.8"
description = "Autosuggestions for django-taggit"
category = "main"
optional = false
python-versions = "*"

[package.dependencies]
django-taggit = "*"

[[package]]
name = "django-taggit-templatetags"
version = "0.2.5"
description = "Templatetags for django-taggit."
category = "main"
optional = false
python-versions = "*"

[package.dependencies]
django = ">=1.1"
django-taggit = ">=0.8"
django-templatetag-sugar = ">=0.1"

[[package]]
name = "django-templatetag-sugar"
version = "1.0"
description = "A library to make Django's template tags sweet."
category = "main"
optional = false
python-versions = "*"

[[package]]
name = "django-termsandconditions"
version = "1.2.15"
description = "django-termsandconditions is a Django app that enables users to accept terms and conditions of a site."
category = "main"
optional = false
python-versions = "*"

[package.dependencies]
django = ">=1.8.3"
future = ">=0.15.2"

[[package]]
name = "django-treebeard"
version = "4.5.1"
description = "Efficient tree implementations for Django"
category = "main"
optional = false
python-versions = ">=3.6"

[package.dependencies]
Django = ">=2.2"

[[package]]
name = "django-webpack-loader"
version = "0.7.0"
description = "Transparently use webpack with django"
category = "main"
optional = false
python-versions = "*"

[[package]]
name = "djangocms-admin-style"
version = "2.0.2"
description = "Adds pretty CSS styles for the django CMS admin interface."
category = "main"
optional = false
python-versions = "*"

[[package]]
name = "djangocms-apphook-setup"
version = "0.4.1"
description = "Library to auto setup apphooks"
category = "main"
optional = false
python-versions = "*"

[package.dependencies]
django-cms = "*"

[[package]]
name = "djangocms-attributes-field"
version = "1.2.0"
description = "Adds attributes to Django models."
category = "main"
optional = false
python-versions = "*"

[package.dependencies]
django-cms = ">=3.4.5"

[[package]]
name = "djangocms-blog"
version = "1.2.3"
description = "The blog application for django CMS"
category = "main"
optional = false
python-versions = ">=3.6"
develop = false

[package.dependencies]
aldryn-apphooks-config = ">=0.5"
django-cms = ">=3.7"
django-filer = ">=1.4"
django-meta = ">=2.0"
django-parler = ">=2.0"
django-sortedm2m = "*"
django-taggit = ">=1.0"
django-taggit-autosuggest = "*"
django-taggit-templatetags = "*"
djangocms-apphook-setup = "*"
djangocms-text-ckeditor = ">=3.9"
easy-thumbnails = ">=2.4.1"
lxml = "*"
pytz = "*"

[package.extras]
docs = ["django (<3.1)"]
search = ["aldryn-search"]
taggit-helpers = ["django-taggit-helpers"]

[package.source]
type = "git"
url = "https://github.com/ChameleonCloud/djangocms-blog"
reference = "chameleon/1.2.3"
resolved_reference = "0c2619d302cd7bff1d34d674f540c7abae35277b"

[[package]]
name = "djangocms-bootstrap4"
version = "2.0.0"
description = "Adds Bootstrap 4 components as plugins."
category = "main"
optional = false
python-versions = "*"

[package.dependencies]
django-cms = ">=3.7"
django-filer = ">=1.7"
djangocms-attributes-field = ">=1"
djangocms-icon = ">=1.4.0"
djangocms-link = ">=2.5.0"
djangocms-picture = ">=2.3.0"
djangocms-text-ckeditor = ">=3.1.0"

[[package]]
name = "djangocms-column"
version = "1.11.0"
description = "Column Plugin for django CMS"
category = "main"
optional = false
python-versions = "*"

[package.dependencies]
Django = ">=1.11,<=3.2"
django-cms = ">=3.4.5"
six = ">=1.9.0"

[[package]]
name = "djangocms-file"
version = "2.4.0"
description = "Adds file plugin to django CMS"
category = "main"
optional = false
python-versions = "*"

[package.dependencies]
django-cms = ">=3.4.5"
django-filer = ">=1.2.4"
djangocms-attributes-field = ">=0.4.0"

[[package]]
name = "djangocms-icon"
version = "2.0.0"
description = "Adds icon plugin to django CMS."
category = "main"
optional = false
python-versions = "*"

[package.dependencies]
django-cms = ">=3.7"
djangocms-attributes-field = ">=1"

[[package]]
name = "djangocms-link"
version = "2.6.1"
description = "Adds a link plugin to django CMS"
category = "main"
optional = false
python-versions = "*"

[package.dependencies]
django-cms = ">=3.4.5"
django-filer = ">=1.5.0"
djangocms-attributes-field = ">=0.4.0"

[[package]]
name = "djangocms-picture"
version = "2.4.0"
description = "Adds an image plugin to django CMS"
category = "main"
optional = false
python-versions = "*"

[package.dependencies]
django-cms = ">=3.4.5"
django-filer = ">=1.5.0"
djangocms-attributes-field = ">=0.4.0"
easy_thumbnails = "*"

[[package]]
name = "djangocms-style"
version = "2.3.0"
description = "Adds style plugin to django CMS"
category = "main"
optional = false
python-versions = "*"

[package.dependencies]
django-cms = ">=3.4.5"
djangocms-attributes-field = ">=0.4.0"

[[package]]
name = "djangocms-text-ckeditor"
version = "3.10.0"
description = "Text Plugin for django CMS with CKEditor support"
category = "main"
optional = false
python-versions = "*"

[package.dependencies]
django-cms = ">=3.4.5"
html5lib = ">=0.999999999"
Pillow = "*"

[[package]]
name = "djangocms-video"
version = "2.3.0"
description = "Adds video plugin to django CMS."
category = "main"
optional = false
python-versions = "*"

[package.dependencies]
django-cms = ">=3.4.5"
django-filer = ">=1.2.4"
djangocms-attributes-field = ">=0.4.0"

[[package]]
name = "djangorestframework"
version = "3.11.2"
description = "Web APIs for Django, made easy."
category = "main"
optional = false
python-versions = ">=3.5"

[package.dependencies]
django = ">=1.11"

[[package]]
name = "dogpile.cache"
version = "1.1.5"
description = "A caching front-end based on the Dogpile lock."
category = "main"
optional = false
python-versions = ">=3.6"

[package.dependencies]
decorator = ">=4.0.0"
stevedore = ">=3.0.0"

[[package]]
name = "easy-thumbnails"
version = "2.8.1"
description = "Easy thumbnails for Django"
category = "main"
optional = false
python-versions = ">=3.6"

[package.dependencies]
django = ">=2.2"
pillow = "*"
reportlab = "*"
svglib = "*"

[[package]]
name = "ecdsa"
version = "0.17.0"
description = "ECDSA cryptographic signature library (pure python)"
category = "main"
optional = false
python-versions = ">=2.6, !=3.0.*, !=3.1.*, !=3.2.*"

[package.dependencies]
six = ">=1.9.0"

[package.extras]
gmpy = ["gmpy"]
gmpy2 = ["gmpy2"]

[[package]]
name = "flake8"
version = "3.9.2"
description = "the modular source code checker: pep8 pyflakes and co"
category = "dev"
optional = false
python-versions = "!=3.0.*,!=3.1.*,!=3.2.*,!=3.3.*,!=3.4.*,>=2.7"

[package.dependencies]
importlib-metadata = {version = "*", markers = "python_version < \"3.8\""}
mccabe = ">=0.6.0,<0.7.0"
pycodestyle = ">=2.7.0,<2.8.0"
pyflakes = ">=2.3.0,<2.4.0"

[[package]]
name = "flatlatex"
version = "0.15"
description = "A LaTeX math converter to unicode text"
category = "main"
optional = false
python-versions = ">=3"

[package.dependencies]
regex = "*"

[package.extras]
test = ["pytest"]

[[package]]
name = "funcsigs"
version = "1.0.2"
description = "Python function signatures from PEP362 for Python 2.6, 2.7 and 3.2+"
category = "main"
optional = false
python-versions = "*"

[[package]]
name = "future"
version = "0.18.2"
description = "Clean single-source support for Python 3 and 2"
category = "main"
optional = false
python-versions = ">=2.6, !=3.0.*, !=3.1.*, !=3.2.*"

[[package]]
name = "html5lib"
version = "1.1"
description = "HTML parser based on the WHATWG HTML specification"
category = "main"
optional = false
python-versions = ">=2.7, !=3.0.*, !=3.1.*, !=3.2.*, !=3.3.*, !=3.4.*"

[package.dependencies]
six = ">=1.9"
webencodings = "*"

[package.extras]
all = ["genshi", "chardet (>=2.2)", "lxml"]
chardet = ["chardet (>=2.2)"]
genshi = ["genshi"]
lxml = ["lxml"]

[[package]]
name = "httpretty"
version = "1.1.4"
description = "HTTP client mock for Python"
category = "main"
optional = false
python-versions = ">=3"

[[package]]
name = "idna"
version = "3.3"
description = "Internationalized Domain Names in Applications (IDNA)"
category = "main"
optional = false
python-versions = ">=3.5"

[[package]]
name = "importlib-metadata"
version = "4.8.3"
description = "Read metadata from Python packages"
category = "main"
optional = false
python-versions = ">=3.6"

[package.dependencies]
typing-extensions = {version = ">=3.6.4", markers = "python_version < \"3.8\""}
zipp = ">=0.5"

[package.extras]
docs = ["sphinx", "jaraco.packaging (>=8.2)", "rst.linker (>=1.9)"]
perf = ["ipython"]
testing = ["pytest (>=6)", "pytest-checkdocs (>=2.4)", "pytest-flake8", "pytest-cov", "pytest-enabler (>=1.0.1)", "packaging", "pep517", "pyfakefs", "flufl.flake8", "pytest-perf (>=0.9.2)", "pytest-black (>=0.3.7)", "pytest-mypy", "importlib-resources (>=1.3)"]

[[package]]
name = "iniconfig"
version = "1.1.1"
description = "iniconfig: brain-dead simple config-ini parsing"
category = "main"
optional = false
python-versions = "*"

[[package]]
name = "iso639-lang"
version = "2.1.0"
description = "A lightweight library for the ISO 639 standard."
category = "main"
optional = false
python-versions = ">=3.6"

[[package]]
name = "iso8601"
version = "0.1.16"
description = "Simple module to parse ISO 8601 dates"
category = "main"
optional = false
python-versions = "*"

[[package]]
name = "jmespath"
version = "0.10.0"
description = "JSON Matching Expressions"
category = "main"
optional = false
python-versions = ">=2.6, !=3.0.*, !=3.1.*, !=3.2.*"

[[package]]
name = "joblib"
version = "1.1.0"
description = "Lightweight pipelining with Python functions"
category = "main"
optional = false
python-versions = ">=3.6"

[[package]]
name = "josepy"
version = "1.13.0"
description = "JOSE protocol implementation in Python"
category = "main"
optional = false
python-versions = ">=3.6"

[package.dependencies]
cryptography = ">=1.5"
PyOpenSSL = ">=0.13"

[package.extras]
dev = ["pytest", "tox"]
docs = ["Sphinx (>=1.0)", "sphinx-rtd-theme (>=1.0)"]
tests = ["coverage (>=4.0)", "flake8 (<4)", "isort", "mypy", "pytest-cov", "pytest-flake8 (>=0.5)", "pytest (>=2.8.0)", "types-pyopenssl", "types-pyrfc3339", "types-requests", "types-setuptools"]

[[package]]
name = "jsonpatch"
version = "1.32"
description = "Apply JSON-Patches (RFC 6902)"
category = "main"
optional = false
python-versions = ">=2.7, !=3.0.*, !=3.1.*, !=3.2.*, !=3.3.*, !=3.4.*"

[package.dependencies]
jsonpointer = ">=1.9"

[[package]]
name = "jsonpointer"
version = "2.3"
description = "Identify specific nodes in a JSON document (RFC 6901)"
category = "main"
optional = false
python-versions = ">=2.7, !=3.0.*, !=3.1.*, !=3.2.*, !=3.3.*"

[[package]]
name = "jsonschema"
version = "3.2.0"
description = "An implementation of JSON Schema validation for Python"
category = "main"
optional = false
python-versions = "*"

[package.dependencies]
attrs = ">=17.4.0"
importlib-metadata = {version = "*", markers = "python_version < \"3.8\""}
pyrsistent = ">=0.14.0"
six = ">=1.11.0"

[package.extras]
format = ["idna", "jsonpointer (>1.13)", "rfc3987", "strict-rfc3339", "webcolors"]
format_nongpl = ["idna", "jsonpointer (>1.13)", "webcolors", "rfc3986-validator (>0.1.0)", "rfc3339-validator"]

[[package]]
name = "keystoneauth1"
version = "4.5.0"
description = "Authentication Library for OpenStack Identity"
category = "main"
optional = false
python-versions = "*"

[package.dependencies]
iso8601 = ">=0.1.11"
os-service-types = ">=1.2.0"
pbr = ">=2.0.0,<2.1.0 || >2.1.0"
requests = ">=2.14.2"
six = ">=1.10.0"
stevedore = ">=1.20.0"

[package.extras]
betamax = ["betamax (>=0.7.0)", "fixtures (>=3.0.0)", "mock (>=2.0.0)"]
kerberos = ["requests-kerberos (>=0.8.0)"]
oauth1 = ["oauthlib (>=0.6.2)"]
saml2 = ["lxml (>=4.2.0)"]
test = ["PyYAML (>=3.12)", "bandit (>=1.1.0,<1.6.0)", "betamax (>=0.7.0)", "coverage (>=4.0,!=4.4)", "fixtures (>=3.0.0)", "flake8-docstrings (==0.2.1.post1)", "flake8-import-order (>=0.17.1)", "hacking (>=3.0.1,<3.1.0)", "lxml (>=4.2.0)", "oauthlib (>=0.6.2)", "oslo.config (>=5.2.0)", "oslo.utils (>=3.33.0)", "oslotest (>=3.2.0)", "pycodestyle (>=2.0.0,<2.6.0)", "reno (>=3.1.0)", "requests-kerberos (>=0.8.0)", "requests-mock (>=1.2.0)", "stestr (>=1.0.0)", "testresources (>=2.0.0)", "testtools (>=2.2.0)"]

[[package]]
name = "kombu"
version = "5.1.0"
description = "Messaging library for Python."
category = "main"
optional = false
python-versions = ">=3.6"

[package.dependencies]
amqp = ">=5.0.6,<6.0.0"
cached-property = {version = "*", markers = "python_version < \"3.8\""}
importlib-metadata = {version = ">=0.18", markers = "python_version < \"3.8\""}
vine = "*"

[package.extras]
azureservicebus = ["azure-servicebus (>=7.0.0)"]
azurestoragequeues = ["azure-storage-queue"]
consul = ["python-consul (>=0.6.0)"]
librabbitmq = ["librabbitmq (>=1.5.2)"]
mongodb = ["pymongo (>=3.3.0)"]
msgpack = ["msgpack"]
pyro = ["pyro4"]
qpid = ["qpid-python (>=0.26)", "qpid-tools (>=0.26)"]
redis = ["redis (>=3.3.11)"]
slmq = ["softlayer-messaging (>=1.0.3)"]
sqlalchemy = ["sqlalchemy"]
sqs = ["boto3 (>=1.4.4)", "pycurl (==7.43.0.2)", "urllib3 (<1.26)"]
yaml = ["PyYAML (>=3.10)"]
zookeeper = ["kazoo (>=1.3.1)"]

[[package]]
name = "langdetect"
version = "1.0.9"
description = "Language detection library ported from Google's language-detection."
category = "main"
optional = false
python-versions = "*"

[package.dependencies]
six = "*"

[[package]]
name = "littleutils"
version = "0.2.2"
description = "Small personal collection of python utility functions"
category = "main"
optional = false
python-versions = "*"

[[package]]
name = "lxml"
version = "4.8.0"
description = "Powerful and Pythonic XML processing library combining libxml2/libxslt with the ElementTree API."
category = "main"
optional = false
python-versions = ">=2.7, !=3.0.*, !=3.1.*, !=3.2.*, !=3.3.*, != 3.4.*"

[package.extras]
cssselect = ["cssselect (>=0.7)"]
html5 = ["html5lib"]
htmlsoup = ["beautifulsoup4"]
source = ["Cython (>=0.29.7)"]

[[package]]
name = "markdown2"
version = "2.4.3"
description = "A fast and complete Python implementation of Markdown"
category = "main"
optional = false
python-versions = ">=3.5, <4"

[[package]]
name = "mccabe"
version = "0.6.1"
description = "McCabe checker, plugin for flake8"
category = "dev"
optional = false
python-versions = "*"

[[package]]
name = "mock"
version = "4.0.3"
description = "Rolling backport of unittest.mock for all Pythons"
category = "main"
optional = false
python-versions = ">=3.6"

[package.extras]
build = ["twine", "wheel", "blurb"]
docs = ["sphinx"]
test = ["pytest (<5.4)", "pytest-cov"]

[[package]]
name = "mozilla-django-oidc"
version = "2.0.0"
description = "A lightweight authentication and access management library for integration with OpenID Connect enabled authentication services."
category = "main"
optional = false
python-versions = "*"
develop = false

[package.dependencies]
cryptography = "*"
Django = ">=2.2"
josepy = "*"
requests = "*"

[package.source]
type = "git"
url = "https://github.com/chameleoncloud/mozilla-django-oidc"
reference = "master"
resolved_reference = "162a177b14b0fb0d86ab279bb4c914ccc3c99c3e"

[[package]]
name = "msgpack"
version = "1.0.3"
description = "MessagePack (de)serializer."
category = "main"
optional = false
python-versions = "*"

[[package]]
name = "munch"
version = "2.5.0"
description = "A dot-accessible dictionary (a la JavaScript objects)"
category = "main"
optional = false
python-versions = "*"

[package.dependencies]
six = "*"

[package.extras]
testing = ["pytest", "coverage", "astroid (>=1.5.3,<1.6.0)", "pylint (>=1.7.2,<1.8.0)", "astroid (>=2.0)", "pylint (>=2.3.1,<2.4.0)"]
yaml = ["PyYAML (>=5.1.0)"]

[[package]]
name = "mypy-extensions"
version = "0.4.3"
description = "Experimental type system extensions for programs checked with the mypy typechecker."
category = "dev"
optional = false
python-versions = "*"

[[package]]
name = "mysqlclient"
version = "1.4.6"
description = "Python interface to MySQL"
category = "main"
optional = false
python-versions = "*"

[[package]]
name = "netaddr"
version = "0.8.0"
description = "A network address manipulation library for Python"
category = "main"
optional = false
python-versions = "*"

[[package]]
name = "netifaces"
version = "0.11.0"
description = "Portable network interface information."
category = "main"
optional = false
python-versions = "*"

[[package]]
name = "nltk"
version = "3.7"
description = "Natural Language Toolkit"
category = "main"
optional = false
python-versions = ">=3.7"

[package.dependencies]
click = "*"
joblib = "*"
regex = ">=2021.8.3"
tqdm = "*"

[package.extras]
all = ["numpy", "pyparsing", "scipy", "matplotlib", "twython", "requests", "scikit-learn", "python-crfsuite"]
corenlp = ["requests"]
machine_learning = ["numpy", "python-crfsuite", "scikit-learn", "scipy"]
plot = ["matplotlib"]
tgrep = ["pyparsing"]
twitter = ["twython"]

[[package]]
name = "openstacksdk"
version = "0.61.0"
description = "An SDK for building applications to work with OpenStack"
category = "main"
optional = false
python-versions = ">=3.6"

[package.dependencies]
appdirs = ">=1.3.0"
cryptography = ">=2.7"
decorator = ">=4.4.1"
"dogpile.cache" = ">=0.6.5"
importlib-metadata = {version = ">=1.7.0", markers = "python_version < \"3.8\""}
iso8601 = ">=0.1.11"
jmespath = ">=0.9.0"
jsonpatch = ">=1.16,<1.20 || >1.20"
keystoneauth1 = ">=3.18.0"
munch = ">=2.1.0"
netifaces = ">=0.10.4"
os-service-types = ">=1.7.0"
pbr = ">=2.0.0,<2.1.0 || >2.1.0"
PyYAML = ">=3.13"
requestsexceptions = ">=1.2.0"

[[package]]
name = "os-service-types"
version = "1.7.0"
description = "Python library for consuming OpenStack sevice-types-authority data"
category = "main"
optional = false
python-versions = "*"

[package.dependencies]
pbr = ">=2.0.0,<2.1.0 || >2.1.0"

[[package]]
name = "osc-lib"
version = "2.5.0"
description = "OpenStackClient Library"
category = "main"
optional = false
python-versions = ">=3.6"

[package.dependencies]
cliff = ">=3.2.0"
keystoneauth1 = ">=3.14.0"
openstacksdk = ">=0.15.0"
"oslo.i18n" = ">=3.15.3"
"oslo.utils" = ">=3.33.0"
pbr = ">=2.0.0,<2.1.0 || >2.1.0"
simplejson = ">=3.5.1"
stevedore = ">=1.20.0"

[[package]]
name = "oslo.config"
version = "8.8.0"
description = "Oslo Configuration API"
category = "main"
optional = false
python-versions = ">=3.6"

[package.dependencies]
debtcollector = ">=1.2.0"
importlib-metadata = {version = ">=1.7.0", markers = "python_version < \"3.8\""}
netaddr = ">=0.7.18"
"oslo.i18n" = ">=3.15.3"
PyYAML = ">=5.1"
requests = ">=2.18.0"
rfc3986 = ">=1.2.0"
stevedore = ">=1.20.0"

[package.extras]
rst_generator = ["rst2txt (>=1.1.0)", "sphinx (>=1.8.0,!=2.1.0)"]
test = ["bandit (>=1.6.0,<1.7.0)", "coverage (>=4.0,!=4.4)", "fixtures (>=3.0.0)", "hacking (>=3.0.1,<3.1.0)", "mypy (>=0.720)", "oslo.log (>=3.36.0)", "oslotest (>=3.2.0)", "pre-commit (>=2.6.0)", "requests-mock (>=1.5.0)", "stestr (>=2.1.0)", "testscenarios (>=0.4)", "testtools (>=2.2.0)"]

[[package]]
name = "oslo.context"
version = "4.1.0"
description = "Oslo Context library"
category = "main"
optional = false
python-versions = ">=3.6"

[package.dependencies]
debtcollector = ">=1.2.0"
pbr = ">=2.0.0,<2.1.0 || >2.1.0"

[[package]]
name = "oslo.i18n"
version = "5.1.0"
description = "Oslo i18n library"
category = "main"
optional = false
python-versions = ">=3.6"

[package.dependencies]
pbr = ">=2.0.0,<2.1.0 || >2.1.0"

[[package]]
name = "oslo.log"
version = "4.8.0"
description = "oslo.log library"
category = "main"
optional = false
python-versions = ">=3.6"

[package.dependencies]
debtcollector = ">=1.19.0"
"oslo.config" = ">=5.2.0"
"oslo.context" = ">=2.21.0"
"oslo.i18n" = ">=3.20.0"
"oslo.serialization" = ">=2.25.0"
"oslo.utils" = ">=3.36.0"
pbr = ">=3.1.1"
pyinotify = {version = ">=0.9.6", markers = "sys_platform != \"win32\" and sys_platform != \"darwin\" and sys_platform != \"sunos5\""}
python-dateutil = ">=2.7.0"

[package.extras]
fixtures = ["fixtures (>=3.0.0)"]
systemd = ["systemd-python (>=234)"]
test = ["bandit (>=1.6.0,<1.7.0)", "coverage (>=4.5.1)", "fixtures (>=3.0.0)", "hacking (>=2.0.0,<2.1.0)", "oslotest (>=3.3.0)", "pre-commit (>=2.6.0)", "stestr (>=2.0.0)", "testtools (>=2.3.0)"]

[[package]]
name = "oslo.serialization"
version = "4.3.0"
description = "Oslo Serialization library"
category = "main"
optional = false
python-versions = ">=3.6"

[package.dependencies]
msgpack = ">=0.5.2"
"oslo.utils" = ">=3.33.0"
pbr = ">=2.0.0,<2.1.0 || >2.1.0"
pytz = ">=2013.6"

[[package]]
name = "oslo.utils"
version = "4.13.0"
description = "Oslo Utility library"
category = "main"
optional = false
python-versions = ">=3.6"

[package.dependencies]
debtcollector = ">=1.2.0"
iso8601 = ">=0.1.11"
netaddr = ">=0.7.18"
netifaces = ">=0.10.4"
"oslo.i18n" = ">=3.15.3"
packaging = ">=20.4"
pbr = ">=2.0.0,<2.1.0 || >2.1.0"
pyparsing = ">=2.1.0"
pytz = ">=2013.6"

[[package]]
name = "outdated"
version = "0.2.1"
description = "Check if a version of a PyPI package is outdated"
category = "main"
optional = false
python-versions = "*"

[package.dependencies]
littleutils = "*"
requests = "*"

[[package]]
name = "packaging"
version = "21.3"
description = "Core utilities for Python packages"
category = "main"
optional = false
python-versions = ">=3.6"

[package.dependencies]
pyparsing = ">=2.0.2,<3.0.5 || >3.0.5"

[[package]]
name = "pathspec"
version = "0.9.0"
description = "Utility library for gitignore style pattern matching of file paths."
category = "dev"
optional = false
python-versions = "!=3.0.*,!=3.1.*,!=3.2.*,!=3.3.*,!=3.4.*,>=2.7"

[[package]]
name = "pbr"
version = "5.9.0"
description = "Python Build Reasonableness"
category = "main"
optional = false
python-versions = ">=2.6"

[[package]]
name = "pillow"
version = "8.4.0"
description = "Python Imaging Library (Fork)"
category = "main"
optional = false
python-versions = ">=3.6"

[[package]]
name = "pluggy"
version = "1.0.0"
description = "plugin and hook calling mechanisms for python"
category = "main"
optional = false
python-versions = ">=3.6"

[package.dependencies]
importlib-metadata = {version = ">=0.12", markers = "python_version < \"3.8\""}

[package.extras]
dev = ["pre-commit", "tox"]
testing = ["pytest", "pytest-benchmark"]

[[package]]
name = "ply"
version = "3.11"
description = "Python Lex & Yacc"
category = "main"
optional = false
python-versions = "*"

[[package]]
name = "prettytable"
version = "0.7.2"
description = "A simple Python library for easily displaying tabular data in a visually appealing ASCII table format."
category = "main"
optional = false
python-versions = "*"

[[package]]
name = "prompt-toolkit"
version = "3.0.3"
description = "Library for building powerful interactive command lines in Python"
category = "main"
optional = false
python-versions = ">=3.6"

[package.dependencies]
wcwidth = "*"

[[package]]
name = "py"
version = "1.11.0"
description = "library with cross-python path, ini-parsing, io, code, log facilities"
category = "main"
optional = false
python-versions = ">=2.7, !=3.0.*, !=3.1.*, !=3.2.*, !=3.3.*, !=3.4.*"

[[package]]
name = "pyasn1"
version = "0.4.8"
description = "ASN.1 types and codecs"
category = "main"
optional = false
python-versions = "*"

[[package]]
name = "pybliometrics"
version = "3.4.0"
description = "Python-based API-Wrapper to access Scopus"
category = "main"
optional = false
python-versions = "*"

[package.dependencies]
pbr = "*"
requests = "*"
simplejson = "*"
tqdm = "*"

[[package]]
name = "pycodestyle"
version = "2.7.0"
description = "Python style guide checker"
category = "dev"
optional = false
python-versions = ">=2.7, !=3.0.*, !=3.1.*, !=3.2.*, !=3.3.*"

[[package]]
name = "pycparser"
version = "2.21"
description = "C parser in Python"
category = "main"
optional = false
python-versions = ">=2.7, !=3.0.*, !=3.1.*, !=3.2.*, !=3.3.*"

[[package]]
name = "pydetex"
version = "0.9.7"
description = "An application that transforms LaTeX code to plain text"
category = "main"
optional = false
python-versions = ">=3.6, <4"

[package.dependencies]
bs4 = "*"
flatlatex = ">=0.15"
langdetect = "*"
nltk = "*"
outdated = "*"
PyMultiDictionary = ">=1.2.0"
pyperclip = "*"
requests = "*"
tkmacosx = "*"

[package.extras]
docs = ["bs4", "flatlatex (>=0.15)", "langdetect", "nltk", "outdated", "PyMultiDictionary (>=1.2.0)", "pyperclip", "requests", "tkmacosx", "sphinx", "sphinx-autodoc-typehints (>=1.2.0)", "sphinx-rtd-theme"]
test = ["bs4", "flatlatex (>=0.15)", "langdetect", "nltk", "outdated", "PyMultiDictionary (>=1.2.0)", "pyperclip", "requests", "tkmacosx", "codecov", "nose"]

[[package]]
name = "pydocstyle"
version = "5.1.1"
description = "Python docstring style checker"
category = "dev"
optional = false
python-versions = ">=3.5"

[package.dependencies]
snowballstemmer = "*"

[[package]]
name = "pyflakes"
version = "2.3.1"
description = "passive checker of Python programs"
category = "dev"
optional = false
python-versions = ">=2.7, !=3.0.*, !=3.1.*, !=3.2.*, !=3.3.*"

[[package]]
name = "pyinotify"
version = "0.9.6"
description = "Linux filesystem events monitoring"
category = "main"
optional = false
python-versions = "*"

[[package]]
name = "pymultidictionary"
version = "1.2.0"
description = "PyMultiDictionary is a Dictionary Module for Python 2 to get meanings, translations, synonyms and antonyms of words in 20 different languages"
category = "main"
optional = false
python-versions = ">=3.6, <4"

[package.dependencies]
bs4 = "*"
iso639-lang = "*"
requests = "*"

[package.extras]
test = ["nose", "codecov", "requests", "iso639-lang", "bs4"]
docs = ["sphinx-rtd-theme", "sphinx-autodoc-typehints (>=1.2.0)", "sphinx", "requests", "iso639-lang", "bs4"]

[[package]]
name = "pyopenssl"
version = "22.0.0"
description = "Python wrapper module around the OpenSSL library"
category = "main"
optional = false
python-versions = ">=3.6"

[package.dependencies]
cryptography = ">=35.0"

[package.extras]
docs = ["sphinx", "sphinx-rtd-theme"]
test = ["flaky", "pretend", "pytest (>=3.0.1)"]

[[package]]
name = "pyparsing"
version = "3.0.7"
description = "Python parsing module"
category = "main"
optional = false
python-versions = ">=3.6"

[package.extras]
diagrams = ["jinja2", "railroad-diagrams"]

[[package]]
name = "pyperclip"
version = "1.8.2"
description = "A cross-platform clipboard module for Python. (Only handles plain text for now.)"
category = "main"
optional = false
python-versions = "*"

[[package]]
name = "pyreadline3"
version = "3.4.1"
description = "A python implementation of GNU readline."
category = "main"
optional = false
python-versions = "*"

[[package]]
name = "pyrsistent"
version = "0.18.0"
description = "Persistent/Functional/Immutable data structures"
category = "main"
optional = false
python-versions = ">=3.6"

[[package]]
name = "pytas"
version = "1.2.1"
description = "Python package for TAS integration"
category = "main"
optional = false
python-versions = "*"
develop = false

[package.dependencies]
cookies = "*"
funcsigs = "*"
mock = "*"
pbr = "*"
py = "*"
pytest = "*"
requests = "*"
responses = "*"
six = "*"

[package.source]
type = "git"
url = "https://github.com/ChameleonCloud/pytas"
reference = "master"
resolved_reference = "856e7b3f3e9ada4126cef7488e5e7c7249e24912"

[[package]]
name = "pytest"
version = "7.0.1"
description = "pytest: simple powerful testing with Python"
category = "main"
optional = false
python-versions = ">=3.6"

[package.dependencies]
atomicwrites = {version = ">=1.0", markers = "sys_platform == \"win32\""}
attrs = ">=19.2.0"
colorama = {version = "*", markers = "sys_platform == \"win32\""}
importlib-metadata = {version = ">=0.12", markers = "python_version < \"3.8\""}
iniconfig = "*"
packaging = "*"
pluggy = ">=0.12,<2.0"
py = ">=1.8.2"
tomli = ">=1.0.0"

[package.extras]
testing = ["argcomplete", "hypothesis (>=3.56)", "mock", "nose", "pygments (>=2.7.2)", "requests", "xmlschema"]

[[package]]
name = "python-blazarclient"
version = "2.2.2.dev20"
description = "Client for OpenStack Reservation Service"
category = "main"
optional = false
python-versions = "*"
develop = false

[package.dependencies]
Babel = ">=2.3.4,<2.4.0 || >2.4.0"
cliff = ">=2.8.0,<2.9.0 || >2.9.0"
keystoneauth1 = ">=3.4.0"
osc-lib = ">=1.3.0"
"oslo.i18n" = ">=3.15.3"
"oslo.log" = ">=3.36.0"
"oslo.utils" = ">=3.33.0"
pbr = ">=2.0.0,<2.1.0 || >2.1.0"
PrettyTable = ">=0.7.1,<0.8"
six = ">=1.10.0"

[package.source]
type = "git"
url = "https://github.com/ChameleonCloud/python-blazarclient"
reference = "chameleoncloud/stable/train"
resolved_reference = "dd5d52c01c053463435060d928a3a77d1e996427"

[[package]]
name = "python-cinderclient"
version = "7.4.1"
description = "OpenStack Block Storage API Client Library"
category = "main"
optional = false
python-versions = ">=3.6"

[package.dependencies]
keystoneauth1 = ">=4.3.1"
"oslo.i18n" = ">=5.0.1"
"oslo.utils" = ">=4.8.0"
pbr = ">=5.5.0"
PrettyTable = ">=0.7.2"
requests = ">=2.25.1"
simplejson = ">=3.5.1"
stevedore = ">=3.3.0"

[[package]]
name = "python-dateutil"
version = "2.8.2"
description = "Extensions to the standard Python datetime module"
category = "main"
optional = false
python-versions = "!=3.0.*,!=3.1.*,!=3.2.*,>=2.7"

[package.dependencies]
six = ">=1.5"

[[package]]
name = "python-glanceclient"
version = "2.17.1"
description = "OpenStack Image API Client Library"
category = "main"
optional = false
python-versions = "*"

[package.dependencies]
keystoneauth1 = ">=3.6.2"
"oslo.i18n" = ">=3.15.3"
"oslo.utils" = ">=3.33.0"
pbr = ">=2.0.0,<2.1.0 || >2.1.0"
PrettyTable = ">=0.7.1,<0.8"
pyOpenSSL = ">=17.1.0"
requests = ">=2.14.2"
six = ">=1.10.0"
warlock = ">=1.2.0,<2"
wrapt = ">=1.7.0"

[[package]]
name = "python-ironicclient"
version = "4.7.0"
description = "OpenStack Bare Metal Provisioning API Client Library"
category = "main"
optional = false
python-versions = ">=3.6"

[package.dependencies]
appdirs = ">=1.3.0"
cliff = ">=2.8.0,<2.9.0 || >2.9.0"
"dogpile.cache" = ">=0.8.0"
jsonschema = ">=3.2.0"
keystoneauth1 = ">=3.4.0"
openstacksdk = ">=0.18.0"
osc-lib = ">=2.0.0"
"oslo.utils" = ">=3.33.0"
pbr = ">=2.0.0,<2.1.0 || >2.1.0"
PyYAML = ">=3.13"
requests = ">=2.14.2"
stevedore = ">=1.20.0"

[package.extras]
cli = ["python-openstackclient (>=3.12.0)"]
test = ["coverage (>=4.0,!=4.4)", "ddt (>=1.0.1)", "fixtures (>=3.0.0)", "oslotest (>=3.2.0)", "python-openstackclient (>=3.12.0)", "requests-mock (>=1.2.0)", "stestr (>=1.0.0)", "tempest (>=17.1.0)", "testtools (>=2.2.0)"]

[[package]]
name = "python-jose"
version = "3.3.0"
description = "JOSE implementation in Python"
category = "main"
optional = false
python-versions = "*"

[package.dependencies]
ecdsa = "!=0.15"
pyasn1 = "*"
rsa = "*"

[package.extras]
cryptography = ["cryptography (>=3.4.0)"]
pycrypto = ["pycrypto (>=2.6.0,<2.7.0)", "pyasn1"]
pycryptodome = ["pycryptodome (>=3.3.1,<4.0.0)", "pyasn1"]

[[package]]
name = "python-keycloak-client"
version = "0.2.4-dev"
description = ""
category = "main"
optional = false
python-versions = "*"
develop = false

[package.dependencies]
python-jose = "*"
requests = "*"

[package.extras]
dev = ["bumpversion (==0.5.3)", "twine"]
doc = ["Sphinx (==1.4.4)", "sphinx-autobuild (==0.6.0)"]

[package.source]
type = "git"
url = "https://github.com/ChameleonCloud/python-keycloak-client"
reference = "master"
resolved_reference = "3dcf87382b1d60d2fa835f8ec5cf516d5fc5d098"

[[package]]
name = "python-keystoneclient"
version = "3.21.0"
description = "Client Library for OpenStack Identity"
category = "main"
optional = false
python-versions = "*"

[package.dependencies]
debtcollector = ">=1.2.0"
keystoneauth1 = ">=3.4.0"
"oslo.config" = ">=5.2.0"
"oslo.i18n" = ">=3.15.3"
"oslo.serialization" = ">=2.18.0,<2.19.1 || >2.19.1"
"oslo.utils" = ">=3.33.0"
pbr = ">=2.0.0,<2.1.0 || >2.1.0"
requests = ">=2.14.2"
six = ">=1.10.0"
stevedore = ">=1.20.0"

[[package]]
name = "python-memcached"
version = "1.59"
description = "Pure python memcached client"
category = "main"
optional = false
python-versions = "*"

[package.dependencies]
six = ">=1.4.0"

[[package]]
name = "python-novaclient"
version = "15.1.1"
description = "Client library for OpenStack Compute API"
category = "main"
optional = false
python-versions = "*"

[package.dependencies]
Babel = ">=2.3.4,<2.4.0 || >2.4.0"
iso8601 = ">=0.1.11"
keystoneauth1 = ">=3.5.0"
"oslo.i18n" = ">=3.15.3"
"oslo.serialization" = ">=2.18.0,<2.19.1 || >2.19.1"
"oslo.utils" = ">=3.33.0"
pbr = ">=2.0.0,<2.1.0 || >2.1.0"
PrettyTable = ">=0.7.2,<0.8"
simplejson = ">=3.5.1"
six = ">=1.10.0"

[[package]]
name = "python3-openid"
version = "3.2.0"
description = "OpenID support for modern servers and consumers."
category = "main"
optional = false
python-versions = "*"

[package.dependencies]
defusedxml = "*"

[package.extras]
mysql = ["mysql-connector-python"]
postgresql = ["psycopg2"]

[[package]]
name = "pytz"
version = "2022.7.1"
description = "World timezone definitions, modern and historical"
category = "main"
optional = false
python-versions = "*"
<<<<<<< HEAD
files = [
    {file = "pytz-2022.7.1-py2.py3-none-any.whl", hash = "sha256:78f4f37d8198e0627c5f1143240bb0206b8691d8d7ac6d78fee88b78733f8c4a"},
    {file = "pytz-2022.7.1.tar.gz", hash = "sha256:01a0681c4b9684a28304615eba55d1ab31ae00bf68ec157ec3708a8182dbbcd0"},
]
=======
>>>>>>> 409b83b5

[[package]]
name = "pyyaml"
version = "5.4.1"
description = "YAML parser and emitter for Python"
category = "main"
optional = false
python-versions = ">=2.7, !=3.0.*, !=3.1.*, !=3.2.*, !=3.3.*, !=3.4.*, !=3.5.*"

[[package]]
name = "redis"
version = "3.5.3"
description = "Python client for Redis key-value store"
category = "main"
optional = false
python-versions = ">=2.7, !=3.0.*, !=3.1.*, !=3.2.*, !=3.3.*, !=3.4.*"

[package.extras]
hiredis = ["hiredis (>=0.1.3)"]

[[package]]
name = "regex"
version = "2022.4.24"
description = "Alternative regular expression module, to replace re."
category = "main"
optional = false
python-versions = ">=3.6"

[[package]]
name = "reportlab"
version = "3.6.8"
description = "The Reportlab Toolkit"
category = "main"
optional = false
python-versions = ">=3.6, <4"

[package.dependencies]
pillow = ">=4.0.0"

[package.extras]
rlpycairo = ["rlPyCairo (>=0.0.5)"]

[[package]]
name = "requests"
version = "2.27.1"
description = "Python HTTP for Humans."
category = "main"
optional = false
python-versions = ">=2.7, !=3.0.*, !=3.1.*, !=3.2.*, !=3.3.*, !=3.4.*, !=3.5.*"

[package.dependencies]
certifi = ">=2017.4.17"
charset-normalizer = {version = ">=2.0.0,<2.1.0", markers = "python_version >= \"3\""}
idna = {version = ">=2.5,<4", markers = "python_version >= \"3\""}
urllib3 = ">=1.21.1,<1.27"

[package.extras]
socks = ["PySocks (>=1.5.6,!=1.5.7)", "win-inet-pton"]
use_chardet_on_py3 = ["chardet (>=3.0.2,<5)"]

[[package]]
name = "requestsexceptions"
version = "1.4.0"
description = "Import exceptions from potentially bundled packages in requests."
category = "main"
optional = false
python-versions = "*"

[[package]]
name = "responses"
version = "0.17.0"
description = "A utility library for mocking out the `requests` Python library."
category = "main"
optional = false
python-versions = ">=2.7, !=3.0.*, !=3.1.*, !=3.2.*, !=3.3.*, !=3.4.*"

[package.dependencies]
requests = ">=2.0"
six = "*"
urllib3 = ">=1.25.10"

[package.extras]
tests = ["coverage (>=3.7.1,<6.0.0)", "pytest-cov", "pytest-localserver", "flake8", "types-mock", "types-requests", "types-six", "pytest (>=4.6,<5.0)", "pytest (>=4.6)", "mypy"]

[[package]]
name = "rfc3986"
version = "1.5.0"
description = "Validating URI References per RFC 3986"
category = "main"
optional = false
python-versions = "*"

[package.extras]
idna2008 = ["idna"]

[[package]]
name = "rsa"
version = "4.8"
description = "Pure-Python RSA implementation"
category = "main"
optional = false
python-versions = ">=3.6,<4"

[package.dependencies]
pyasn1 = ">=0.1.3"

[[package]]
name = "rt"
version = "2.2.2"
description = "Python interface to Request Tracker API"
category = "main"
optional = false
python-versions = ">=3.5"

[package.dependencies]
requests = "*"

[package.extras]
dev = ["pycodestyle", "pylint", "mypy", "flake8", "flake8-bandit", "flake8-comprehensions", "flake8-docstrings", "pep8-naming", "types-requests"]
docs = ["sphinx", "sphinx-autodoc-typehints", "sphinx-rtd-theme"]
test = ["nose", "coveralls", "codecov"]

[[package]]
name = "simplejson"
version = "3.17.6"
description = "Simple, fast, extensible JSON encoder/decoder for Python"
category = "main"
optional = false
python-versions = ">=2.5, !=3.0.*, !=3.1.*, !=3.2.*"

[[package]]
name = "six"
version = "1.16.0"
description = "Python 2 and 3 compatibility utilities"
category = "main"
optional = false
python-versions = ">=2.7, !=3.0.*, !=3.1.*, !=3.2.*"

[[package]]
name = "snowballstemmer"
version = "2.2.0"
description = "This package provides 29 stemmers for 28 languages generated from Snowball algorithms."
category = "dev"
optional = false
python-versions = "*"

[[package]]
name = "soupsieve"
version = "2.3.2.post1"
description = "A modern CSS selector implementation for Beautiful Soup."
category = "main"
optional = false
python-versions = ">=3.6"

[[package]]
name = "sqlparse"
version = "0.4.2"
description = "A non-validating SQL parser."
category = "main"
optional = false
python-versions = ">=3.5"

[[package]]
name = "stevedore"
version = "3.5.0"
description = "Manage dynamic plugins for Python applications"
category = "main"
optional = false
python-versions = ">=3.6"

[package.dependencies]
importlib-metadata = {version = ">=1.7.0", markers = "python_version < \"3.8\""}
pbr = ">=2.0.0,<2.1.0 || >2.1.0"

[[package]]
name = "svglib"
version = "1.1.0"
description = "A pure-Python library for reading and converting SVG"
category = "main"
optional = false
python-versions = ">=3"

[package.dependencies]
cssselect2 = ">=0.2.0"
lxml = "*"
reportlab = "*"
tinycss2 = ">=0.6.0"

[[package]]
name = "tinycss2"
version = "1.1.1"
description = "A tiny CSS parser"
category = "main"
optional = false
python-versions = ">=3.6"

[package.dependencies]
webencodings = ">=0.4"

[package.extras]
doc = ["sphinx", "sphinx-rtd-theme"]
test = ["pytest", "pytest-cov", "pytest-flake8", "pytest-isort", "coverage"]

[[package]]
name = "tkmacosx"
version = "1.0.5"
description = "Tkmacosx is a Python library extension to the Tkinter module that let you change background color of the button on macOS."
category = "main"
optional = false
python-versions = ">=3"

[package.dependencies]
colour = "*"

[[package]]
name = "toml"
version = "0.10.2"
description = "Python Library for Tom's Obvious, Minimal Language"
category = "dev"
optional = false
python-versions = ">=2.6, !=3.0.*, !=3.1.*, !=3.2.*"

[[package]]
name = "tomli"
version = "1.2.3"
description = "A lil' TOML parser"
category = "main"
optional = false
python-versions = ">=3.6"

[[package]]
name = "tqdm"
version = "4.64.1"
description = "Fast, Extensible Progress Meter"
category = "main"
optional = false
python-versions = "!=3.0.*,!=3.1.*,!=3.2.*,!=3.3.*,>=2.7"

[package.dependencies]
colorama = {version = "*", markers = "platform_system == \"Windows\""}

[package.extras]
dev = ["py-make (>=0.1.0)", "twine", "wheel"]
notebook = ["ipywidgets (>=6)"]
slack = ["slack-sdk"]
telegram = ["requests"]

[[package]]
name = "typed-ast"
version = "1.5.3"
description = "a fork of Python 2 and 3 ast modules with type comment support"
category = "dev"
optional = false
python-versions = ">=3.6"

[[package]]
name = "typing-extensions"
version = "4.1.1"
description = "Backported and Experimental Type Hints for Python 3.6+"
category = "main"
optional = false
python-versions = ">=3.6"

[[package]]
name = "unidecode"
version = "1.1.2"
description = "ASCII transliterations of Unicode text"
category = "main"
optional = false
python-versions = ">=2.7, !=3.0.*, !=3.1.*, !=3.2.*, !=3.3.*"

[[package]]
name = "urllib3"
version = "1.26.9"
description = "HTTP library with thread-safe connection pooling, file post, and more."
category = "main"
optional = false
python-versions = ">=2.7, !=3.0.*, !=3.1.*, !=3.2.*, !=3.3.*, !=3.4.*, <4"

[package.extras]
brotli = ["brotlicffi (>=0.8.0)", "brotli (>=1.0.9)", "brotlipy (>=0.6.0)"]
secure = ["pyOpenSSL (>=0.14)", "cryptography (>=1.3.4)", "idna (>=2.0.0)", "certifi", "ipaddress"]
socks = ["PySocks (>=1.5.6,!=1.5.7,<2.0)"]

[[package]]
name = "uwsgi"
version = "2.0.20"
description = "The uWSGI server"
category = "main"
optional = false
python-versions = "*"

[[package]]
name = "vine"
version = "5.0.0"
description = "Promises, promises, promises."
category = "main"
optional = false
python-versions = ">=3.6"

[[package]]
name = "warlock"
version = "1.3.3"
description = "Python object model built on JSON schema and JSON patch."
category = "main"
optional = false
python-versions = "*"

[package.dependencies]
jsonpatch = ">=0.10,<2"
jsonschema = ">=0.7,<4"
six = "*"

[[package]]
name = "wcwidth"
version = "0.2.5"
description = "Measures the displayed width of unicode strings in a terminal"
category = "main"
optional = false
python-versions = "*"

[[package]]
name = "webencodings"
version = "0.5.1"
description = "Character encoding aliases for legacy web content"
category = "main"
optional = false
python-versions = "*"

[[package]]
name = "wrapt"
version = "1.14.1"
description = "Module for decorators, wrappers and monkey patching."
category = "main"
optional = false
python-versions = "!=3.0.*,!=3.1.*,!=3.2.*,!=3.3.*,!=3.4.*,>=2.7"

[[package]]
name = "zipp"
version = "3.6.0"
description = "Backport of pathlib-compatible object wrapper for zip files"
category = "main"
optional = false
python-versions = ">=3.6"

[package.extras]
docs = ["sphinx", "jaraco.packaging (>=8.2)", "rst.linker (>=1.9)"]
testing = ["pytest (>=4.6)", "pytest-checkdocs (>=2.4)", "pytest-flake8", "pytest-cov", "pytest-enabler (>=1.0.1)", "jaraco.itertools", "func-timeout", "pytest-black (>=0.3.7)", "pytest-mypy"]

[metadata]
lock-version = "1.1"
python-versions = "^3.7"
<<<<<<< HEAD
content-hash = "5011c757a1e52bd95fae361a5da60e32e127b892876af2f8b9df62e7f67bc5c4"
=======
content-hash = "4586db950376dc23bd22a666d3c7c52b7b48e946328c55c685cf1c53a0cf3383"

[metadata.files]
aldryn-apphooks-config = [
    {file = "aldryn-apphooks-config-0.6.0.tar.gz", hash = "sha256:28198847bbd2ca1d4ed5ae5d2c029de0f63a655c533d764f3c6bc99ec84d8590"},
    {file = "aldryn_apphooks_config-0.6.0-py2.py3-none-any.whl", hash = "sha256:0e72cfed9a6fd15bb0bba0da4cd4f10351b8f56f2b0f22c6fbca78fd3fa1fb72"},
]
amqp = []
appdirs = [
    {file = "appdirs-1.4.4-py2.py3-none-any.whl", hash = "sha256:a841dacd6b99318a741b166adb07e19ee71a274450e68237b4650ca1055ab128"},
    {file = "appdirs-1.4.4.tar.gz", hash = "sha256:7d5d0167b2b1ba821647616af46a749d1c653740dd0d2415100fe26e27afdf41"},
]
asgiref = [
    {file = "asgiref-3.4.1-py3-none-any.whl", hash = "sha256:ffc141aa908e6f175673e7b1b3b7af4fdb0ecb738fc5c8b88f69f055c2415214"},
    {file = "asgiref-3.4.1.tar.gz", hash = "sha256:4ef1ab46b484e3c706329cedeff284a5d40824200638503f5768edb6de7d58e9"},
]
atomicwrites = [
    {file = "atomicwrites-1.4.0-py2.py3-none-any.whl", hash = "sha256:6d1784dea7c0c8d4a5172b6c620f40b6e4cbfdf96d783691f2e1302a7b88e197"},
    {file = "atomicwrites-1.4.0.tar.gz", hash = "sha256:ae70396ad1a434f9c7046fd2dd196fc04b12f9e91ffb859164193be8b6168a7a"},
]
attrs = []
autopage = []
babel = []
beautifulsoup4 = []
bibtexparser = [
    {file = "bibtexparser-1.1.0.tar.gz", hash = "sha256:df8966ea752db6d74657a69b9d684a61aa33457ad6d9d50e41c50ef7f374907f"},
]
billiard = [
    {file = "billiard-3.6.4.0-py3-none-any.whl", hash = "sha256:87103ea78fa6ab4d5c751c4909bcff74617d985de7fa8b672cf8618afd5a875b"},
    {file = "billiard-3.6.4.0.tar.gz", hash = "sha256:299de5a8da28a783d51b197d496bef4f1595dd023a93a4f59dde1886ae905547"},
]
black = [
    {file = "black-20.8b1.tar.gz", hash = "sha256:1c02557aa099101b9d21496f8a914e9ed2222ef70336404eeeac8edba836fbea"},
]
bs4 = []
cached-property = [
    {file = "cached-property-1.5.2.tar.gz", hash = "sha256:9fa5755838eecbb2d234c3aa390bd80fbd3ac6b6869109bfc1b499f7bd89a130"},
    {file = "cached_property-1.5.2-py2.py3-none-any.whl", hash = "sha256:df4f613cf7ad9a588cc381aaf4a512d26265ecebd5eb9e1ba12f1319eb85a6a0"},
]
celery = [
    {file = "celery-5.1.2-py3-none-any.whl", hash = "sha256:9dab2170b4038f7bf10ef2861dbf486ddf1d20592290a1040f7b7a1259705d42"},
    {file = "celery-5.1.2.tar.gz", hash = "sha256:8d9a3de9162965e97f8e8cc584c67aad83b3f7a267584fa47701ed11c3e0d4b0"},
]
certifi = [
    {file = "certifi-2021.10.8-py2.py3-none-any.whl", hash = "sha256:d62a0163eb4c2344ac042ab2bdf75399a71a2d8c7d47eac2e2ee91b9d6339569"},
    {file = "certifi-2021.10.8.tar.gz", hash = "sha256:78884e7c1d4b00ce3cea67b44566851c4343c120abd683433ce934a68ea58872"},
]
cffi = [
    {file = "cffi-1.15.0-cp27-cp27m-macosx_10_9_x86_64.whl", hash = "sha256:c2502a1a03b6312837279c8c1bd3ebedf6c12c4228ddbad40912d671ccc8a962"},
    {file = "cffi-1.15.0-cp27-cp27m-manylinux1_i686.whl", hash = "sha256:23cfe892bd5dd8941608f93348c0737e369e51c100d03718f108bf1add7bd6d0"},
    {file = "cffi-1.15.0-cp27-cp27m-manylinux1_x86_64.whl", hash = "sha256:41d45de54cd277a7878919867c0f08b0cf817605e4eb94093e7516505d3c8d14"},
    {file = "cffi-1.15.0-cp27-cp27m-win32.whl", hash = "sha256:4a306fa632e8f0928956a41fa8e1d6243c71e7eb59ffbd165fc0b41e316b2474"},
    {file = "cffi-1.15.0-cp27-cp27m-win_amd64.whl", hash = "sha256:e7022a66d9b55e93e1a845d8c9eba2a1bebd4966cd8bfc25d9cd07d515b33fa6"},
    {file = "cffi-1.15.0-cp27-cp27mu-manylinux1_i686.whl", hash = "sha256:14cd121ea63ecdae71efa69c15c5543a4b5fbcd0bbe2aad864baca0063cecf27"},
    {file = "cffi-1.15.0-cp27-cp27mu-manylinux1_x86_64.whl", hash = "sha256:d4d692a89c5cf08a8557fdeb329b82e7bf609aadfaed6c0d79f5a449a3c7c023"},
    {file = "cffi-1.15.0-cp310-cp310-macosx_10_9_x86_64.whl", hash = "sha256:0104fb5ae2391d46a4cb082abdd5c69ea4eab79d8d44eaaf79f1b1fd806ee4c2"},
    {file = "cffi-1.15.0-cp310-cp310-macosx_11_0_arm64.whl", hash = "sha256:91ec59c33514b7c7559a6acda53bbfe1b283949c34fe7440bcf917f96ac0723e"},
    {file = "cffi-1.15.0-cp310-cp310-manylinux_2_12_i686.manylinux2010_i686.whl", hash = "sha256:f5c7150ad32ba43a07c4479f40241756145a1f03b43480e058cfd862bf5041c7"},
    {file = "cffi-1.15.0-cp310-cp310-manylinux_2_12_x86_64.manylinux2010_x86_64.whl", hash = "sha256:00c878c90cb53ccfaae6b8bc18ad05d2036553e6d9d1d9dbcf323bbe83854ca3"},
    {file = "cffi-1.15.0-cp310-cp310-manylinux_2_17_aarch64.manylinux2014_aarch64.whl", hash = "sha256:abb9a20a72ac4e0fdb50dae135ba5e77880518e742077ced47eb1499e29a443c"},
    {file = "cffi-1.15.0-cp310-cp310-manylinux_2_17_ppc64le.manylinux2014_ppc64le.whl", hash = "sha256:a5263e363c27b653a90078143adb3d076c1a748ec9ecc78ea2fb916f9b861962"},
    {file = "cffi-1.15.0-cp310-cp310-manylinux_2_17_s390x.manylinux2014_s390x.whl", hash = "sha256:f54a64f8b0c8ff0b64d18aa76675262e1700f3995182267998c31ae974fbc382"},
    {file = "cffi-1.15.0-cp310-cp310-win32.whl", hash = "sha256:c21c9e3896c23007803a875460fb786118f0cdd4434359577ea25eb556e34c55"},
    {file = "cffi-1.15.0-cp310-cp310-win_amd64.whl", hash = "sha256:5e069f72d497312b24fcc02073d70cb989045d1c91cbd53979366077959933e0"},
    {file = "cffi-1.15.0-cp36-cp36m-macosx_10_9_x86_64.whl", hash = "sha256:64d4ec9f448dfe041705426000cc13e34e6e5bb13736e9fd62e34a0b0c41566e"},
    {file = "cffi-1.15.0-cp36-cp36m-manylinux_2_17_aarch64.manylinux2014_aarch64.whl", hash = "sha256:2756c88cbb94231c7a147402476be2c4df2f6078099a6f4a480d239a8817ae39"},
    {file = "cffi-1.15.0-cp36-cp36m-manylinux_2_17_ppc64le.manylinux2014_ppc64le.whl", hash = "sha256:3b96a311ac60a3f6be21d2572e46ce67f09abcf4d09344c49274eb9e0bf345fc"},
    {file = "cffi-1.15.0-cp36-cp36m-manylinux_2_17_s390x.manylinux2014_s390x.whl", hash = "sha256:75e4024375654472cc27e91cbe9eaa08567f7fbdf822638be2814ce059f58032"},
    {file = "cffi-1.15.0-cp36-cp36m-manylinux_2_5_i686.manylinux1_i686.whl", hash = "sha256:59888172256cac5629e60e72e86598027aca6bf01fa2465bdb676d37636573e8"},
    {file = "cffi-1.15.0-cp36-cp36m-manylinux_2_5_x86_64.manylinux1_x86_64.whl", hash = "sha256:27c219baf94952ae9d50ec19651a687b826792055353d07648a5695413e0c605"},
    {file = "cffi-1.15.0-cp36-cp36m-win32.whl", hash = "sha256:4958391dbd6249d7ad855b9ca88fae690783a6be9e86df65865058ed81fc860e"},
    {file = "cffi-1.15.0-cp36-cp36m-win_amd64.whl", hash = "sha256:f6f824dc3bce0edab5f427efcfb1d63ee75b6fcb7282900ccaf925be84efb0fc"},
    {file = "cffi-1.15.0-cp37-cp37m-macosx_10_9_x86_64.whl", hash = "sha256:06c48159c1abed75c2e721b1715c379fa3200c7784271b3c46df01383b593636"},
    {file = "cffi-1.15.0-cp37-cp37m-manylinux_2_12_i686.manylinux2010_i686.whl", hash = "sha256:c2051981a968d7de9dd2d7b87bcb9c939c74a34626a6e2f8181455dd49ed69e4"},
    {file = "cffi-1.15.0-cp37-cp37m-manylinux_2_12_x86_64.manylinux2010_x86_64.whl", hash = "sha256:fd8a250edc26254fe5b33be00402e6d287f562b6a5b2152dec302fa15bb3e997"},
    {file = "cffi-1.15.0-cp37-cp37m-manylinux_2_17_aarch64.manylinux2014_aarch64.whl", hash = "sha256:91d77d2a782be4274da750752bb1650a97bfd8f291022b379bb8e01c66b4e96b"},
    {file = "cffi-1.15.0-cp37-cp37m-manylinux_2_17_ppc64le.manylinux2014_ppc64le.whl", hash = "sha256:45db3a33139e9c8f7c09234b5784a5e33d31fd6907800b316decad50af323ff2"},
    {file = "cffi-1.15.0-cp37-cp37m-manylinux_2_17_s390x.manylinux2014_s390x.whl", hash = "sha256:263cc3d821c4ab2213cbe8cd8b355a7f72a8324577dc865ef98487c1aeee2bc7"},
    {file = "cffi-1.15.0-cp37-cp37m-win32.whl", hash = "sha256:17771976e82e9f94976180f76468546834d22a7cc404b17c22df2a2c81db0c66"},
    {file = "cffi-1.15.0-cp37-cp37m-win_amd64.whl", hash = "sha256:3415c89f9204ee60cd09b235810be700e993e343a408693e80ce7f6a40108029"},
    {file = "cffi-1.15.0-cp38-cp38-macosx_10_9_x86_64.whl", hash = "sha256:4238e6dab5d6a8ba812de994bbb0a79bddbdf80994e4ce802b6f6f3142fcc880"},
    {file = "cffi-1.15.0-cp38-cp38-manylinux_2_12_i686.manylinux2010_i686.whl", hash = "sha256:0808014eb713677ec1292301ea4c81ad277b6cdf2fdd90fd540af98c0b101d20"},
    {file = "cffi-1.15.0-cp38-cp38-manylinux_2_12_x86_64.manylinux2010_x86_64.whl", hash = "sha256:57e9ac9ccc3101fac9d6014fba037473e4358ef4e89f8e181f8951a2c0162024"},
    {file = "cffi-1.15.0-cp38-cp38-manylinux_2_17_aarch64.manylinux2014_aarch64.whl", hash = "sha256:8b6c2ea03845c9f501ed1313e78de148cd3f6cad741a75d43a29b43da27f2e1e"},
    {file = "cffi-1.15.0-cp38-cp38-manylinux_2_17_ppc64le.manylinux2014_ppc64le.whl", hash = "sha256:10dffb601ccfb65262a27233ac273d552ddc4d8ae1bf93b21c94b8511bffe728"},
    {file = "cffi-1.15.0-cp38-cp38-manylinux_2_17_s390x.manylinux2014_s390x.whl", hash = "sha256:786902fb9ba7433aae840e0ed609f45c7bcd4e225ebb9c753aa39725bb3e6ad6"},
    {file = "cffi-1.15.0-cp38-cp38-win32.whl", hash = "sha256:da5db4e883f1ce37f55c667e5c0de439df76ac4cb55964655906306918e7363c"},
    {file = "cffi-1.15.0-cp38-cp38-win_amd64.whl", hash = "sha256:181dee03b1170ff1969489acf1c26533710231c58f95534e3edac87fff06c443"},
    {file = "cffi-1.15.0-cp39-cp39-macosx_10_9_x86_64.whl", hash = "sha256:45e8636704eacc432a206ac7345a5d3d2c62d95a507ec70d62f23cd91770482a"},
    {file = "cffi-1.15.0-cp39-cp39-macosx_11_0_arm64.whl", hash = "sha256:31fb708d9d7c3f49a60f04cf5b119aeefe5644daba1cd2a0fe389b674fd1de37"},
    {file = "cffi-1.15.0-cp39-cp39-manylinux_2_12_i686.manylinux2010_i686.whl", hash = "sha256:6dc2737a3674b3e344847c8686cf29e500584ccad76204efea14f451d4cc669a"},
    {file = "cffi-1.15.0-cp39-cp39-manylinux_2_12_x86_64.manylinux2010_x86_64.whl", hash = "sha256:74fdfdbfdc48d3f47148976f49fab3251e550a8720bebc99bf1483f5bfb5db3e"},
    {file = "cffi-1.15.0-cp39-cp39-manylinux_2_17_aarch64.manylinux2014_aarch64.whl", hash = "sha256:ffaa5c925128e29efbde7301d8ecaf35c8c60ffbcd6a1ffd3a552177c8e5e796"},
    {file = "cffi-1.15.0-cp39-cp39-manylinux_2_17_ppc64le.manylinux2014_ppc64le.whl", hash = "sha256:3f7d084648d77af029acb79a0ff49a0ad7e9d09057a9bf46596dac9514dc07df"},
    {file = "cffi-1.15.0-cp39-cp39-manylinux_2_17_s390x.manylinux2014_s390x.whl", hash = "sha256:ef1f279350da2c586a69d32fc8733092fd32cc8ac95139a00377841f59a3f8d8"},
    {file = "cffi-1.15.0-cp39-cp39-win32.whl", hash = "sha256:2a23af14f408d53d5e6cd4e3d9a24ff9e05906ad574822a10563efcef137979a"},
    {file = "cffi-1.15.0-cp39-cp39-win_amd64.whl", hash = "sha256:3773c4d81e6e818df2efbc7dd77325ca0dcb688116050fb2b3011218eda36139"},
    {file = "cffi-1.15.0.tar.gz", hash = "sha256:920f0d66a896c2d99f0adbb391f990a84091179542c205fa53ce5787aff87954"},
]
charset-normalizer = []
click = [
    {file = "click-7.1.2-py2.py3-none-any.whl", hash = "sha256:dacca89f4bfadd5de3d7489b7c8a566eee0d3676333fbb50030263894c38c0dc"},
    {file = "click-7.1.2.tar.gz", hash = "sha256:d2b5255c7c6349bc1bd1e59e08cd12acbbd63ce649f2588755783aa94dfb6b1a"},
]
click-didyoumean = [
    {file = "click-didyoumean-0.0.3.tar.gz", hash = "sha256:112229485c9704ff51362fe34b2d4f0b12fc71cc20f6d2b3afabed4b8bfa6aeb"},
]
click-plugins = [
    {file = "click-plugins-1.1.1.tar.gz", hash = "sha256:46ab999744a9d831159c3411bb0c79346d94a444df9a3a3742e9ed63645f264b"},
    {file = "click_plugins-1.1.1-py2.py3-none-any.whl", hash = "sha256:5d262006d3222f5057fd81e1623d4443e41dcda5dc815c06b442aa3c02889fc8"},
]
click-repl = [
    {file = "click-repl-0.2.0.tar.gz", hash = "sha256:cd12f68d745bf6151210790540b4cb064c7b13e571bc64b6957d98d120dacfd8"},
    {file = "click_repl-0.2.0-py3-none-any.whl", hash = "sha256:94b3fbbc9406a236f176e0506524b2937e4b23b6f4c0c0b2a0a83f8a64e9194b"},
]
cliff = []
cmd2 = []
colorama = [
    {file = "colorama-0.4.4-py2.py3-none-any.whl", hash = "sha256:9f47eda37229f68eee03b24b9748937c7dc3868f906e8ba69fbcbdd3bc5dc3e2"},
    {file = "colorama-0.4.4.tar.gz", hash = "sha256:5941b2b48a20143d2267e95b1c2a7603ce057ee39fd88e7329b0c292aa16869b"},
]
colour = []
cookies = [
    {file = "cookies-2.2.1-py2.py3-none-any.whl", hash = "sha256:15bee753002dff684987b8df8c235288eb8d45f8191ae056254812dfd42c81d3"},
    {file = "cookies-2.2.1.tar.gz", hash = "sha256:d6b698788cae4cfa4e62ef8643a9ca332b79bd96cb314294b864ae8d7eb3ee8e"},
]
cryptography = []
cssselect2 = [
    {file = "cssselect2-0.4.1-py3-none-any.whl", hash = "sha256:2f4a9f20965367bae459e3bb42561f7927e0cfe5b7ea1692757cf67ef5d7dace"},
    {file = "cssselect2-0.4.1.tar.gz", hash = "sha256:93fbb9af860e95dd40bf18c3b2b6ed99189a07c0f29ba76f9c5be71344664ec8"},
]
debtcollector = []
decorator = []
defusedxml = [
    {file = "defusedxml-0.7.1-py2.py3-none-any.whl", hash = "sha256:a352e7e428770286cc899e2542b6cdaedb2b4953ff269a210103ec58f6198a61"},
    {file = "defusedxml-0.7.1.tar.gz", hash = "sha256:1bb3032db185915b62d7c6209c5a8792be6a32ab2fedacc84e01b52c51aa3e69"},
]
django = [
    {file = "Django-3.2-py3-none-any.whl", hash = "sha256:0604e84c4fb698a5e53e5857b5aea945b2f19a18f25f10b8748dbdf935788927"},
    {file = "Django-3.2.tar.gz", hash = "sha256:21f0f9643722675976004eb683c55d33c05486f94506672df3d6a141546f389d"},
]
django-angular = [
    {file = "django-angular-2.3.tar.gz", hash = "sha256:f83b7d4dbc7bb8f7bd7ef7bc05a80faf50ec137963fbb45dace94b99bafdc190"},
]
django-appdata = [
    {file = "django-appdata-0.3.2.tar.gz", hash = "sha256:b57259ca306bf2be3f0b8be882b9c86c99603067a126ce8cefad8a26ebe85df9"},
    {file = "django_appdata-0.3.2-py3-none-any.whl", hash = "sha256:10e444b175f156dcec1c6a06f8931fde279391bf9dde12c90d036dcae736aa42"},
]
django-bootstrap3 = [
    {file = "django-bootstrap3-12.1.0.tar.gz", hash = "sha256:0c5a3d7150069843ed0006d4d9cae16ea4624402aa3d569cddb4c3979642a055"},
    {file = "django_bootstrap3-12.1.0-py3-none-any.whl", hash = "sha256:4b495d2135ac3152367d2ddd0ce75dd861a9a0bd9a34cfdb1a33e612e17984e7"},
]
django-ckeditor = []
django-classy-tags = [
    {file = "django-classy-tags-1.0.0.tar.gz", hash = "sha256:ad6a25fc2b58a098f00d86bd5e5dad47922f5ca4e744bc3cccb7b4be5bc35eb1"},
]
django-cms = [
    {file = "django_cms-3.9.0-py2.py3-none-any.whl", hash = "sha256:6feaa6f3b7f225e08f221cf33d6135a1e268e9b781dae4bf916239c3f54e7b27"},
]
django-csp = [
    {file = "django_csp-3.7-py2.py3-none-any.whl", hash = "sha256:01443a07723f9a479d498bd7bb63571aaa771e690f64bde515db6cdb76e8041a"},
    {file = "django_csp-3.7.tar.gz", hash = "sha256:01eda02ad3f10261c74131cdc0b5a6a62b7c7ad4fd017fbefb7a14776e0a9727"},
]
django-filer = [
    {file = "django-filer-2.0.2.tar.gz", hash = "sha256:97fb205a70615c8c63dbe5beb5ea63078461c98d2b148d81147a796401915a07"},
]
django-formtools = [
    {file = "django-formtools-2.3.tar.gz", hash = "sha256:9663b6eca64777b68d6d4142efad8597fe9a685924673b25aa8a1dcff4db00c3"},
    {file = "django_formtools-2.3-py3-none-any.whl", hash = "sha256:4699937e19ee041d803943714fe0c1c7ad4cab802600eb64bbf4cdd0a1bfe7d9"},
]
django-impersonate = [
    {file = "django-impersonate-1.6.tar.gz", hash = "sha256:4cf2ee84b7b1956e8d74e6da2d94bcb1c38bd9856693fb78f135cfad912a7424"},
]
django-js-asset = []
django-markdown-deux = [
    {file = "django-markdown-deux-1.0.5.zip", hash = "sha256:5b4a3cd9454af5b4cec0e19151b41d98d09400ddae0688afb81dbf62a4edafff"},
]
django-meta = [
    {file = "django-meta-2.0.0.tar.gz", hash = "sha256:3d69068b1c9e8369427fe0843f4cb6974c24c27dc87750cd915db487ee475fce"},
    {file = "django_meta-2.0.0-py2.py3-none-any.whl", hash = "sha256:25010157000fa2f1d1ed46e8739f43cfe00e40af199d913b230e52133b650da5"},
]
django-mptt = [
    {file = "django-mptt-0.13.4.tar.gz", hash = "sha256:80c9fb34df7796a4e5af0cb6b8ade3697555b1aa438bd07a01f32b3ab5202b63"},
    {file = "django_mptt-0.13.4-py3-none-any.whl", hash = "sha256:75745b621ae31d97957ed924155a750dfa8cacd9543799ada2d713fd6bc3f5c7"},
]
django-parler = [
    {file = "django-parler-2.1.tar.gz", hash = "sha256:b634db2c63d1a62ed18b7fc40247a2833f1bbfd1f197ff3bdfaf004011669082"},
]
django-pipeline = []
django-polymorphic = [
    {file = "django-polymorphic-3.0.0.tar.gz", hash = "sha256:9d886f19f031d26bb1391c055ed9be06fb226a04a4cec1842b372c58873b3caa"},
    {file = "django_polymorphic-3.0.0-py2.py3-none-any.whl", hash = "sha256:73b75eb44ea302bd32820f8661e469509d245ce7f7ff09cd2ad149e5c42034ff"},
]
django-recaptcha = [
    {file = "django_recaptcha-2.0.6-py2.py3-none-any.whl", hash = "sha256:567784963fd5400feaf92e8951d8dbbbdb4b4c48a76e225d4baa63a2c9d2cd8c"},
]
django-reversion = [
    {file = "django-reversion-3.0.7.tar.gz", hash = "sha256:72fc53580a6b538f0cfff10f27f42333f67d79c406399289c94ec5a193cfb3e1"},
    {file = "django_reversion-3.0.7-py3-none-any.whl", hash = "sha256:ecab4703ecc0871dc325c3e100139def84eb153622df3413fbcd9de7d3503c78"},
]
django-sekizai = [
    {file = "django-sekizai-2.0.0.tar.gz", hash = "sha256:e829f09b0d6bf01ee5cde05de1fb3faf2fbc5df66dc4dc280fbaac224ca4336f"},
    {file = "django_sekizai-2.0.0-py3-none-any.whl", hash = "sha256:5c5e16845d37ce822fc655ce79ec02715191b3d03330b550997bcb842cf24fdf"},
]
django-sortedm2m = [
    {file = "django-sortedm2m-3.1.1.tar.gz", hash = "sha256:136f3d4e0820b351608a7141d88ac3ba7fafcd37a9b8361ad00ffe616a790be5"},
    {file = "django_sortedm2m-3.1.1-py2.py3-none-any.whl", hash = "sha256:c67ae0757e8e60ded15a9ba04d0862fe39fba3d5b865899c2472166ff0050f2c"},
]
django-taggit = []
django-taggit-autosuggest = [
    {file = "django-taggit-autosuggest-0.3.8.tar.gz", hash = "sha256:38a12cab02ad376394d9de8ceefecb4edb07df8b8926a6893dc89bc6871502db"},
    {file = "django_taggit_autosuggest-0.3.8-py3-none-any.whl", hash = "sha256:443135de0bb56d1949ccbe10189d14d510a27e5ed03218cbdc8151e725146c3b"},
]
django-taggit-templatetags = [
    {file = "django-taggit-templatetags-0.2.5.tar.gz", hash = "sha256:9c5eea1d6e4f350176cdc86e6cbdbb26b6efd64b22b43ca89cae6357a9af829e"},
    {file = "django-taggit-templatetags-0.2.5.zip", hash = "sha256:20441941d1316a4347e21f2aabef177d982f2d5394e4deefefde219bdd7c4a77"},
]
django-templatetag-sugar = [
    {file = "django-templatetag-sugar-1.0.tar.gz", hash = "sha256:e9f630549f6c174cf328b385190e18bfe308f74dc7eca13458163d316ed29a5e"},
    {file = "django_templatetag_sugar-1.0-py2.py3-none-any.whl", hash = "sha256:90beafe5bc84686c328dcf685ce9f59f814104efd9a1fb5fb826e3ee3b7c2626"},
]
django-termsandconditions = [
    {file = "django-termsandconditions-1.2.15.tar.gz", hash = "sha256:fd1b3cd21f35d38a5721bdf74cf551913581f0406801eec36d8abe66b969c221"},
]
django-treebeard = [
    {file = "django-treebeard-4.5.1.tar.gz", hash = "sha256:80150017725239702054e5fa64dc66e383dc13ac262c8d47ee5a82cb005969da"},
    {file = "django_treebeard-4.5.1-py3-none-any.whl", hash = "sha256:7c2b1cdb1e9b46d595825186064a1228bc4d00dbbc186db5b0b9412357fba91c"},
]
django-webpack-loader = [
    {file = "django-webpack-loader-0.7.0.tar.gz", hash = "sha256:7a3c88201aa54481f9399465615cbe7b9aece8081496a6d0287b7cb8e232f447"},
    {file = "django_webpack_loader-0.7.0-py2.py3-none-any.whl", hash = "sha256:d28a276ed3d89e97a313b74967e373693f8b86afe629f4c91eea91c5b4f2ec20"},
]
djangocms-admin-style = [
    {file = "djangocms-admin-style-2.0.2.tar.gz", hash = "sha256:4381b259b62340127654a51a1eb83af2c9a42b608a36393c731c04712cd37068"},
    {file = "djangocms_admin_style-2.0.2-py3-none-any.whl", hash = "sha256:6661a6c36ce56d18ec8fad05a3e56589417fc0bd0c647eb6d336e7f836999723"},
]
djangocms-apphook-setup = [
    {file = "djangocms-apphook-setup-0.4.1.tar.gz", hash = "sha256:48152518ada859a787def20a9e94cfbec094aa9c4c47c39240621b18345f73df"},
    {file = "djangocms_apphook_setup-0.4.1-py2.py3-none-any.whl", hash = "sha256:7d9987f4933b96e3eddcf52d47977ac669a30413fc4e5eeefdd5c3e28a2da482"},
]
djangocms-attributes-field = [
    {file = "djangocms-attributes-field-1.2.0.tar.gz", hash = "sha256:33e00b28b2f3cb4d09a1423cb613d1ab467e8df78446a04df77e725ac1db05a4"},
]
djangocms-blog = []
djangocms-bootstrap4 = [
    {file = "djangocms-bootstrap4-2.0.0.tar.gz", hash = "sha256:9e08c16f7e04e09e65f1d3eea3c13e41c27b5ea04418eecc41e1a1cea92f3388"},
    {file = "djangocms_bootstrap4-2.0.0-py3-none-any.whl", hash = "sha256:34848c8e16d4e6c2d9011ef99c7ac3c1e0bbbf3fedca9136d8716f0094ec869f"},
]
djangocms-column = [
    {file = "djangocms-column-1.11.0.tar.gz", hash = "sha256:3a763159bc454311aa7e472aca32a2ab2e5070176a3204e17d844e3d548f6c7c"},
    {file = "djangocms_column-1.11.0-py2-none-any.whl", hash = "sha256:1112c787a93474a31dae1cc164b46d282431b8e671514b181d1f216b2d3c1b81"},
]
djangocms-file = [
    {file = "djangocms-file-2.4.0.tar.gz", hash = "sha256:dd5051465d44fa9a3728bac7943c2efc1b806edb316a741b9dbc171a361f27bf"},
]
djangocms-icon = [
    {file = "djangocms-icon-2.0.0.tar.gz", hash = "sha256:47cb98354b1b4ff5115757b3e37c573148c017ec29fcf78721426589cefdfb6d"},
    {file = "djangocms_icon-2.0.0-py3-none-any.whl", hash = "sha256:c0074762e70d39e0bb4586d54f654c9345ec4387de9f73517e56fd937a5751ae"},
]
djangocms-link = [
    {file = "djangocms-link-2.6.1.tar.gz", hash = "sha256:9a1135c815367e74bbc665eb656e34740fd7f0cb862dd5b7754433b32297f789"},
    {file = "djangocms_link-2.6.1-py3-none-any.whl", hash = "sha256:1e14cb0172f04b6f917a383331582095ace61bba1c23207c44e401ef06b2d290"},
]
djangocms-picture = [
    {file = "djangocms-picture-2.4.0.tar.gz", hash = "sha256:91c99716e0d31fee3b4440a8ed55b6c66a015eafdea39a4b51dd0aa3f0576575"},
]
djangocms-style = [
    {file = "djangocms-style-2.3.0.tar.gz", hash = "sha256:8d4a104d94bf0c3637d2675ad15e112fd60e3dba415b3b99e7e1d1f0c23f6b92"},
]
djangocms-text-ckeditor = [
    {file = "djangocms-text-ckeditor-3.10.0.tar.gz", hash = "sha256:905fa0cfbd244fb3a12657f89b083bfb57554ba35f4358972eebc6d78f8d8c3d"},
]
djangocms-video = [
    {file = "djangocms-video-2.3.0.tar.gz", hash = "sha256:5fe8d0ddbe95f61ad0ab6f98c91193825cb1d47751a1885beeb3f153b8e63a22"},
]
djangorestframework = [
    {file = "djangorestframework-3.11.2-py3-none-any.whl", hash = "sha256:5cc724dc4b076463497837269107e1995b1fbc917468d1b92d188fd1af9ea789"},
    {file = "djangorestframework-3.11.2.tar.gz", hash = "sha256:a5967b68a04e0d97d10f4df228e30f5a2d82ba63b9d03e1759f84993b7bf1b53"},
]
"dogpile.cache" = []
easy-thumbnails = []
ecdsa = [
    {file = "ecdsa-0.17.0-py2.py3-none-any.whl", hash = "sha256:5cf31d5b33743abe0dfc28999036c849a69d548f994b535e527ee3cb7f3ef676"},
    {file = "ecdsa-0.17.0.tar.gz", hash = "sha256:b9f500bb439e4153d0330610f5d26baaf18d17b8ced1bc54410d189385ea68aa"},
]
flake8 = [
    {file = "flake8-3.9.2-py2.py3-none-any.whl", hash = "sha256:bf8fd333346d844f616e8d47905ef3a3384edae6b4e9beb0c5101e25e3110907"},
    {file = "flake8-3.9.2.tar.gz", hash = "sha256:07528381786f2a6237b061f6e96610a4167b226cb926e2aa2b6b1d78057c576b"},
]
flatlatex = []
funcsigs = [
    {file = "funcsigs-1.0.2-py2.py3-none-any.whl", hash = "sha256:330cc27ccbf7f1e992e69fef78261dc7c6569012cf397db8d3de0234e6c937ca"},
    {file = "funcsigs-1.0.2.tar.gz", hash = "sha256:a7bb0f2cf3a3fd1ab2732cb49eba4252c2af4240442415b4abce3b87022a8f50"},
]
future = [
    {file = "future-0.18.2.tar.gz", hash = "sha256:b1bead90b70cf6ec3f0710ae53a525360fa360d306a86583adc6bf83a4db537d"},
]
html5lib = [
    {file = "html5lib-1.1-py2.py3-none-any.whl", hash = "sha256:0d78f8fde1c230e99fe37986a60526d7049ed4bf8a9fadbad5f00e22e58e041d"},
    {file = "html5lib-1.1.tar.gz", hash = "sha256:b2e5b40261e20f354d198eae92afc10d750afb487ed5e50f9c4eaf07c184146f"},
]
httpretty = [
    {file = "httpretty-1.1.4.tar.gz", hash = "sha256:20de0e5dd5a18292d36d928cc3d6e52f8b2ac73daec40d41eb62dee154933b68"},
]
idna = [
    {file = "idna-3.3-py3-none-any.whl", hash = "sha256:84d9dd047ffa80596e0f246e2eab0b391788b0503584e8945f2368256d2735ff"},
    {file = "idna-3.3.tar.gz", hash = "sha256:9d643ff0a55b762d5cdb124b8eaa99c66322e2157b69160bc32796e824360e6d"},
]
importlib-metadata = []
iniconfig = [
    {file = "iniconfig-1.1.1-py2.py3-none-any.whl", hash = "sha256:011e24c64b7f47f6ebd835bb12a743f2fbe9a26d4cecaa7f53bc4f35ee9da8b3"},
    {file = "iniconfig-1.1.1.tar.gz", hash = "sha256:bc3af051d7d14b2ee5ef9969666def0cd1a000e121eaea580d4a313df4b37f32"},
]
iso639-lang = []
iso8601 = [
    {file = "iso8601-0.1.16-py2.py3-none-any.whl", hash = "sha256:906714829fedbc89955d52806c903f2332e3948ed94e31e85037f9e0226b8376"},
    {file = "iso8601-0.1.16.tar.gz", hash = "sha256:36532f77cc800594e8f16641edae7f1baf7932f05d8e508545b95fc53c6dc85b"},
]
jmespath = [
    {file = "jmespath-0.10.0-py2.py3-none-any.whl", hash = "sha256:cdf6525904cc597730141d61b36f2e4b8ecc257c420fa2f4549bac2c2d0cb72f"},
    {file = "jmespath-0.10.0.tar.gz", hash = "sha256:b85d0567b8666149a93172712e68920734333c0ce7e89b78b3e987f71e5ed4f9"},
]
joblib = []
josepy = []
jsonpatch = [
    {file = "jsonpatch-1.32-py2.py3-none-any.whl", hash = "sha256:26ac385719ac9f54df8a2f0827bb8253aa3ea8ab7b3368457bcdb8c14595a397"},
    {file = "jsonpatch-1.32.tar.gz", hash = "sha256:b6ddfe6c3db30d81a96aaeceb6baf916094ffa23d7dd5fa2c13e13f8b6e600c2"},
]
jsonpointer = []
jsonschema = [
    {file = "jsonschema-3.2.0-py2.py3-none-any.whl", hash = "sha256:4e5b3cf8216f577bee9ce139cbe72eca3ea4f292ec60928ff24758ce626cd163"},
    {file = "jsonschema-3.2.0.tar.gz", hash = "sha256:c8a85b28d377cc7737e46e2d9f2b4f44ee3c0e1deac6bf46ddefc7187d30797a"},
]
keystoneauth1 = []
kombu = [
    {file = "kombu-5.1.0-py3-none-any.whl", hash = "sha256:e2dedd8a86c9077c350555153825a31e456a0dc20c15d5751f00137ec9c75f0a"},
    {file = "kombu-5.1.0.tar.gz", hash = "sha256:01481d99f4606f6939cdc9b637264ed353ee9e3e4f62cfb582324142c41a572d"},
]
langdetect = []
littleutils = []
lxml = []
markdown2 = []
mccabe = [
    {file = "mccabe-0.6.1-py2.py3-none-any.whl", hash = "sha256:ab8a6258860da4b6677da4bd2fe5dc2c659cff31b3ee4f7f5d64e79735b80d42"},
    {file = "mccabe-0.6.1.tar.gz", hash = "sha256:dd8d182285a0fe56bace7f45b5e7d1a6ebcbf524e8f3bd87eb0f125271b8831f"},
]
mock = [
    {file = "mock-4.0.3-py3-none-any.whl", hash = "sha256:122fcb64ee37cfad5b3f48d7a7d51875d7031aaf3d8be7c42e2bee25044eee62"},
    {file = "mock-4.0.3.tar.gz", hash = "sha256:7d3fbbde18228f4ff2f1f119a45cdffa458b4c0dee32eb4d2bb2f82554bac7bc"},
]
mozilla-django-oidc = []
msgpack = [
    {file = "msgpack-1.0.3-cp310-cp310-macosx_10_9_universal2.whl", hash = "sha256:96acc674bb9c9be63fa8b6dabc3248fdc575c4adc005c440ad02f87ca7edd079"},
    {file = "msgpack-1.0.3-cp310-cp310-macosx_10_9_x86_64.whl", hash = "sha256:2c3ca57c96c8e69c1a0d2926a6acf2d9a522b41dc4253a8945c4c6cd4981a4e3"},
    {file = "msgpack-1.0.3-cp310-cp310-manylinux_2_17_aarch64.manylinux2014_aarch64.whl", hash = "sha256:b0a792c091bac433dfe0a70ac17fc2087d4595ab835b47b89defc8bbabcf5c73"},
    {file = "msgpack-1.0.3-cp310-cp310-manylinux_2_17_x86_64.manylinux2014_x86_64.whl", hash = "sha256:1c58cdec1cb5fcea8c2f1771d7b5fec79307d056874f746690bd2bdd609ab147"},
    {file = "msgpack-1.0.3-cp310-cp310-manylinux_2_5_i686.manylinux1_i686.manylinux_2_17_i686.manylinux2014_i686.whl", hash = "sha256:2f97c0f35b3b096a330bb4a1a9247d0bd7e1f3a2eba7ab69795501504b1c2c39"},
    {file = "msgpack-1.0.3-cp310-cp310-win32.whl", hash = "sha256:36a64a10b16c2ab31dcd5f32d9787ed41fe68ab23dd66957ca2826c7f10d0b85"},
    {file = "msgpack-1.0.3-cp310-cp310-win_amd64.whl", hash = "sha256:c1ba333b4024c17c7591f0f372e2daa3c31db495a9b2af3cf664aef3c14354f7"},
    {file = "msgpack-1.0.3-cp36-cp36m-macosx_10_9_x86_64.whl", hash = "sha256:c2140cf7a3ec475ef0938edb6eb363fa704159e0bf71dde15d953bacc1cf9d7d"},
    {file = "msgpack-1.0.3-cp36-cp36m-manylinux_2_17_aarch64.manylinux2014_aarch64.whl", hash = "sha256:6f4c22717c74d44bcd7af353024ce71c6b55346dad5e2cc1ddc17ce8c4507c6b"},
    {file = "msgpack-1.0.3-cp36-cp36m-manylinux_2_17_x86_64.manylinux2014_x86_64.whl", hash = "sha256:47d733a15ade190540c703de209ffbc42a3367600421b62ac0c09fde594da6ec"},
    {file = "msgpack-1.0.3-cp36-cp36m-manylinux_2_5_i686.manylinux1_i686.manylinux_2_17_i686.manylinux2014_i686.whl", hash = "sha256:c7e03b06f2982aa98d4ddd082a210c3db200471da523f9ac197f2828e80e7770"},
    {file = "msgpack-1.0.3-cp36-cp36m-win32.whl", hash = "sha256:3d875631ecab42f65f9dce6f55ce6d736696ced240f2634633188de2f5f21af9"},
    {file = "msgpack-1.0.3-cp36-cp36m-win_amd64.whl", hash = "sha256:40fb89b4625d12d6027a19f4df18a4de5c64f6f3314325049f219683e07e678a"},
    {file = "msgpack-1.0.3-cp37-cp37m-macosx_10_9_x86_64.whl", hash = "sha256:6eef0cf8db3857b2b556213d97dd82de76e28a6524853a9beb3264983391dc1a"},
    {file = "msgpack-1.0.3-cp37-cp37m-manylinux_2_17_aarch64.manylinux2014_aarch64.whl", hash = "sha256:0d8c332f53ffff01953ad25131272506500b14750c1d0ce8614b17d098252fbc"},
    {file = "msgpack-1.0.3-cp37-cp37m-manylinux_2_17_x86_64.manylinux2014_x86_64.whl", hash = "sha256:9c0903bd93cbd34653dd63bbfcb99d7539c372795201f39d16fdfde4418de43a"},
    {file = "msgpack-1.0.3-cp37-cp37m-manylinux_2_5_i686.manylinux1_i686.manylinux_2_17_i686.manylinux2014_i686.whl", hash = "sha256:bf1e6bfed4860d72106f4e0a1ab519546982b45689937b40257cfd820650b920"},
    {file = "msgpack-1.0.3-cp37-cp37m-win32.whl", hash = "sha256:d02cea2252abc3756b2ac31f781f7a98e89ff9759b2e7450a1c7a0d13302ff50"},
    {file = "msgpack-1.0.3-cp37-cp37m-win_amd64.whl", hash = "sha256:2f30dd0dc4dfe6231ad253b6f9f7128ac3202ae49edd3f10d311adc358772dba"},
    {file = "msgpack-1.0.3-cp38-cp38-macosx_10_9_universal2.whl", hash = "sha256:f201d34dc89342fabb2a10ed7c9a9aaaed9b7af0f16a5923f1ae562b31258dea"},
    {file = "msgpack-1.0.3-cp38-cp38-macosx_10_9_x86_64.whl", hash = "sha256:bb87f23ae7d14b7b3c21009c4b1705ec107cb21ee71975992f6aca571fb4a42a"},
    {file = "msgpack-1.0.3-cp38-cp38-manylinux_2_17_aarch64.manylinux2014_aarch64.whl", hash = "sha256:8a3a5c4b16e9d0edb823fe54b59b5660cc8d4782d7bf2c214cb4b91a1940a8ef"},
    {file = "msgpack-1.0.3-cp38-cp38-manylinux_2_17_x86_64.manylinux2014_x86_64.whl", hash = "sha256:f74da1e5fcf20ade12c6bf1baa17a2dc3604958922de8dc83cbe3eff22e8b611"},
    {file = "msgpack-1.0.3-cp38-cp38-manylinux_2_5_i686.manylinux1_i686.manylinux_2_17_i686.manylinux2014_i686.whl", hash = "sha256:73a80bd6eb6bcb338c1ec0da273f87420829c266379c8c82fa14c23fb586cfa1"},
    {file = "msgpack-1.0.3-cp38-cp38-win32.whl", hash = "sha256:9fce00156e79af37bb6db4e7587b30d11e7ac6a02cb5bac387f023808cd7d7f4"},
    {file = "msgpack-1.0.3-cp38-cp38-win_amd64.whl", hash = "sha256:9b6f2d714c506e79cbead331de9aae6837c8dd36190d02da74cb409b36162e8a"},
    {file = "msgpack-1.0.3-cp39-cp39-macosx_10_9_universal2.whl", hash = "sha256:89908aea5f46ee1474cc37fbc146677f8529ac99201bc2faf4ef8edc023c2bf3"},
    {file = "msgpack-1.0.3-cp39-cp39-macosx_10_9_x86_64.whl", hash = "sha256:973ad69fd7e31159eae8f580f3f707b718b61141838321c6fa4d891c4a2cca52"},
    {file = "msgpack-1.0.3-cp39-cp39-manylinux_2_17_aarch64.manylinux2014_aarch64.whl", hash = "sha256:da24375ab4c50e5b7486c115a3198d207954fe10aaa5708f7b65105df09109b2"},
    {file = "msgpack-1.0.3-cp39-cp39-manylinux_2_17_x86_64.manylinux2014_x86_64.whl", hash = "sha256:a598d0685e4ae07a0672b59792d2cc767d09d7a7f39fd9bd37ff84e060b1a996"},
    {file = "msgpack-1.0.3-cp39-cp39-manylinux_2_5_i686.manylinux1_i686.manylinux_2_17_i686.manylinux2014_i686.whl", hash = "sha256:e4c309a68cb5d6bbd0c50d5c71a25ae81f268c2dc675c6f4ea8ab2feec2ac4e2"},
    {file = "msgpack-1.0.3-cp39-cp39-win32.whl", hash = "sha256:494471d65b25a8751d19c83f1a482fd411d7ca7a3b9e17d25980a74075ba0e88"},
    {file = "msgpack-1.0.3-cp39-cp39-win_amd64.whl", hash = "sha256:f01b26c2290cbd74316990ba84a14ac3d599af9cebefc543d241a66e785cf17d"},
    {file = "msgpack-1.0.3.tar.gz", hash = "sha256:51fdc7fb93615286428ee7758cecc2f374d5ff363bdd884c7ea622a7a327a81e"},
]
munch = [
    {file = "munch-2.5.0-py2.py3-none-any.whl", hash = "sha256:6f44af89a2ce4ed04ff8de41f70b226b984db10a91dcc7b9ac2efc1c77022fdd"},
    {file = "munch-2.5.0.tar.gz", hash = "sha256:2d735f6f24d4dba3417fa448cae40c6e896ec1fdab6cdb5e6510999758a4dbd2"},
]
mypy-extensions = [
    {file = "mypy_extensions-0.4.3-py2.py3-none-any.whl", hash = "sha256:090fedd75945a69ae91ce1303b5824f428daf5a028d2f6ab8a299250a846f15d"},
    {file = "mypy_extensions-0.4.3.tar.gz", hash = "sha256:2d82818f5bb3e369420cb3c4060a7970edba416647068eb4c5343488a6c604a8"},
]
mysqlclient = [
    {file = "mysqlclient-1.4.6-cp36-cp36m-win_amd64.whl", hash = "sha256:4c82187dd6ab3607150fbb1fa5ef4643118f3da122b8ba31c3149ddd9cf0cb39"},
    {file = "mysqlclient-1.4.6-cp37-cp37m-win_amd64.whl", hash = "sha256:9e6080a7aee4cc6a06b58b59239f20f1d259c1d2fddf68ddeed242d2311c7087"},
    {file = "mysqlclient-1.4.6-cp38-cp38-win_amd64.whl", hash = "sha256:f646f8d17d02be0872291f258cce3813497bc7888cd4712a577fd1e719b2f213"},
    {file = "mysqlclient-1.4.6.tar.gz", hash = "sha256:f3fdaa9a38752a3b214a6fe79d7cae3653731a53e577821f9187e67cbecb2e16"},
]
netaddr = [
    {file = "netaddr-0.8.0-py2.py3-none-any.whl", hash = "sha256:9666d0232c32d2656e5e5f8d735f58fd6c7457ce52fc21c98d45f2af78f990ac"},
    {file = "netaddr-0.8.0.tar.gz", hash = "sha256:d6cc57c7a07b1d9d2e917aa8b36ae8ce61c35ba3fcd1b83ca31c5a0ee2b5a243"},
]
netifaces = [
    {file = "netifaces-0.11.0-cp27-cp27m-manylinux_2_5_i686.manylinux1_i686.whl", hash = "sha256:eb4813b77d5df99903af4757ce980a98c4d702bbcb81f32a0b305a1537bdf0b1"},
    {file = "netifaces-0.11.0-cp27-cp27m-manylinux_2_5_x86_64.manylinux1_x86_64.whl", hash = "sha256:5f9ca13babe4d845e400921973f6165a4c2f9f3379c7abfc7478160e25d196a4"},
    {file = "netifaces-0.11.0-cp27-cp27m-win32.whl", hash = "sha256:7dbb71ea26d304e78ccccf6faccef71bb27ea35e259fb883cfd7fd7b4f17ecb1"},
    {file = "netifaces-0.11.0-cp27-cp27m-win_amd64.whl", hash = "sha256:0f6133ac02521270d9f7c490f0c8c60638ff4aec8338efeff10a1b51506abe85"},
    {file = "netifaces-0.11.0-cp27-cp27mu-manylinux_2_5_i686.manylinux1_i686.whl", hash = "sha256:08e3f102a59f9eaef70948340aeb6c89bd09734e0dca0f3b82720305729f63ea"},
    {file = "netifaces-0.11.0-cp27-cp27mu-manylinux_2_5_x86_64.manylinux1_x86_64.whl", hash = "sha256:c03fb2d4ef4e393f2e6ffc6376410a22a3544f164b336b3a355226653e5efd89"},
    {file = "netifaces-0.11.0-cp34-cp34m-win32.whl", hash = "sha256:73ff21559675150d31deea8f1f8d7e9a9a7e4688732a94d71327082f517fc6b4"},
    {file = "netifaces-0.11.0-cp35-cp35m-manylinux_2_5_i686.manylinux1_i686.whl", hash = "sha256:815eafdf8b8f2e61370afc6add6194bd5a7252ae44c667e96c4c1ecf418811e4"},
    {file = "netifaces-0.11.0-cp35-cp35m-manylinux_2_5_x86_64.manylinux1_x86_64.whl", hash = "sha256:50721858c935a76b83dd0dd1ab472cad0a3ef540a1408057624604002fcfb45b"},
    {file = "netifaces-0.11.0-cp35-cp35m-win32.whl", hash = "sha256:c9a3a47cd3aaeb71e93e681d9816c56406ed755b9442e981b07e3618fb71d2ac"},
    {file = "netifaces-0.11.0-cp36-cp36m-macosx_10_15_x86_64.whl", hash = "sha256:aab1dbfdc55086c789f0eb37affccf47b895b98d490738b81f3b2360100426be"},
    {file = "netifaces-0.11.0-cp36-cp36m-manylinux_2_5_i686.manylinux1_i686.whl", hash = "sha256:c37a1ca83825bc6f54dddf5277e9c65dec2f1b4d0ba44b8fd42bc30c91aa6ea1"},
    {file = "netifaces-0.11.0-cp36-cp36m-manylinux_2_5_x86_64.manylinux1_x86_64.whl", hash = "sha256:28f4bf3a1361ab3ed93c5ef360c8b7d4a4ae060176a3529e72e5e4ffc4afd8b0"},
    {file = "netifaces-0.11.0-cp36-cp36m-win32.whl", hash = "sha256:2650beee182fed66617e18474b943e72e52f10a24dc8cac1db36c41ee9c041b7"},
    {file = "netifaces-0.11.0-cp36-cp36m-win_amd64.whl", hash = "sha256:cb925e1ca024d6f9b4f9b01d83215fd00fe69d095d0255ff3f64bffda74025c8"},
    {file = "netifaces-0.11.0-cp37-cp37m-macosx_10_15_x86_64.whl", hash = "sha256:84e4d2e6973eccc52778735befc01638498781ce0e39aa2044ccfd2385c03246"},
    {file = "netifaces-0.11.0-cp37-cp37m-manylinux_2_5_i686.manylinux1_i686.whl", hash = "sha256:18917fbbdcb2d4f897153c5ddbb56b31fa6dd7c3fa9608b7e3c3a663df8206b5"},
    {file = "netifaces-0.11.0-cp37-cp37m-manylinux_2_5_x86_64.manylinux1_x86_64.whl", hash = "sha256:48324183af7f1bc44f5f197f3dad54a809ad1ef0c78baee2c88f16a5de02c4c9"},
    {file = "netifaces-0.11.0-cp37-cp37m-win32.whl", hash = "sha256:8f7da24eab0d4184715d96208b38d373fd15c37b0dafb74756c638bd619ba150"},
    {file = "netifaces-0.11.0-cp37-cp37m-win_amd64.whl", hash = "sha256:2479bb4bb50968089a7c045f24d120f37026d7e802ec134c4490eae994c729b5"},
    {file = "netifaces-0.11.0-cp38-cp38-macosx_10_15_x86_64.whl", hash = "sha256:3ecb3f37c31d5d51d2a4d935cfa81c9bc956687c6f5237021b36d6fdc2815b2c"},
    {file = "netifaces-0.11.0-cp38-cp38-manylinux_2_5_i686.manylinux1_i686.whl", hash = "sha256:96c0fe9696398253f93482c84814f0e7290eee0bfec11563bd07d80d701280c3"},
    {file = "netifaces-0.11.0-cp38-cp38-manylinux_2_5_x86_64.manylinux1_x86_64.whl", hash = "sha256:c92ff9ac7c2282009fe0dcb67ee3cd17978cffbe0c8f4b471c00fe4325c9b4d4"},
    {file = "netifaces-0.11.0-cp38-cp38-win32.whl", hash = "sha256:d07b01c51b0b6ceb0f09fc48ec58debd99d2c8430b09e56651addeaf5de48048"},
    {file = "netifaces-0.11.0-cp38-cp38-win_amd64.whl", hash = "sha256:469fc61034f3daf095e02f9f1bbac07927b826c76b745207287bc594884cfd05"},
    {file = "netifaces-0.11.0-cp39-cp39-macosx_10_15_x86_64.whl", hash = "sha256:5be83986100ed1fdfa78f11ccff9e4757297735ac17391b95e17e74335c2047d"},
    {file = "netifaces-0.11.0-cp39-cp39-macosx_11_0_arm64.whl", hash = "sha256:54ff6624eb95b8a07e79aa8817288659af174e954cca24cdb0daeeddfc03c4ff"},
    {file = "netifaces-0.11.0-cp39-cp39-manylinux_2_5_i686.manylinux1_i686.whl", hash = "sha256:841aa21110a20dc1621e3dd9f922c64ca64dd1eb213c47267a2c324d823f6c8f"},
    {file = "netifaces-0.11.0-cp39-cp39-manylinux_2_5_x86_64.manylinux1_x86_64.whl", hash = "sha256:e76c7f351e0444721e85f975ae92718e21c1f361bda946d60a214061de1f00a1"},
    {file = "netifaces-0.11.0.tar.gz", hash = "sha256:043a79146eb2907edf439899f262b3dfe41717d34124298ed281139a8b93ca32"},
]
nltk = []
openstacksdk = [
    {file = "openstacksdk-0.61.0-py3-none-any.whl", hash = "sha256:9894d3d510563dcfc50c4755287dbfbf98def1f37caf2cfc15e9d0e1fd5d9a41"},
    {file = "openstacksdk-0.61.0.tar.gz", hash = "sha256:3eed308871230f0c53a8f58b6c5a358b184080c6b2c6bc69ab088eea057aa127"},
]
os-service-types = [
    {file = "os-service-types-1.7.0.tar.gz", hash = "sha256:31800299a82239363995b91f1ebf9106ac7758542a1e4ef6dc737a5932878c6c"},
    {file = "os_service_types-1.7.0-py2.py3-none-any.whl", hash = "sha256:0505c72205690910077fb72b88f2a1f07533c8d39f2fe75b29583481764965d6"},
]
osc-lib = []
"oslo.config" = []
"oslo.context" = []
"oslo.i18n" = [
    {file = "oslo.i18n-5.1.0-py3-none-any.whl", hash = "sha256:75086cfd898819638ca741159f677e2073a78ca86a9c9be8d38b46800cdf2dc9"},
    {file = "oslo.i18n-5.1.0.tar.gz", hash = "sha256:6bf111a6357d5449640852de4640eae4159b5562bbba4c90febb0034abc095d0"},
]
"oslo.log" = []
"oslo.serialization" = []
"oslo.utils" = []
outdated = []
packaging = [
    {file = "packaging-21.3-py3-none-any.whl", hash = "sha256:ef103e05f519cdc783ae24ea4e2e0f508a9c99b2d4969652eed6a2e1ea5bd522"},
    {file = "packaging-21.3.tar.gz", hash = "sha256:dd47c42927d89ab911e606518907cc2d3a1f38bbd026385970643f9c5b8ecfeb"},
]
pathspec = [
    {file = "pathspec-0.9.0-py2.py3-none-any.whl", hash = "sha256:7d15c4ddb0b5c802d161efc417ec1a2558ea2653c2e8ad9c19098201dc1c993a"},
    {file = "pathspec-0.9.0.tar.gz", hash = "sha256:e564499435a2673d586f6b2130bb5b95f04a3ba06f81b8f895b651a3c76aabb1"},
]
pbr = []
pillow = [
    {file = "Pillow-8.4.0-cp310-cp310-macosx_10_10_universal2.whl", hash = "sha256:81f8d5c81e483a9442d72d182e1fb6dcb9723f289a57e8030811bac9ea3fef8d"},
    {file = "Pillow-8.4.0-cp310-cp310-macosx_11_0_arm64.whl", hash = "sha256:3f97cfb1e5a392d75dd8b9fd274d205404729923840ca94ca45a0af57e13dbe6"},
    {file = "Pillow-8.4.0-cp310-cp310-manylinux_2_17_aarch64.manylinux2014_aarch64.whl", hash = "sha256:eb9fc393f3c61f9054e1ed26e6fe912c7321af2f41ff49d3f83d05bacf22cc78"},
    {file = "Pillow-8.4.0-cp310-cp310-manylinux_2_17_i686.manylinux2014_i686.whl", hash = "sha256:d82cdb63100ef5eedb8391732375e6d05993b765f72cb34311fab92103314649"},
    {file = "Pillow-8.4.0-cp310-cp310-manylinux_2_17_x86_64.manylinux2014_x86_64.whl", hash = "sha256:62cc1afda735a8d109007164714e73771b499768b9bb5afcbbee9d0ff374b43f"},
    {file = "Pillow-8.4.0-cp310-cp310-win32.whl", hash = "sha256:e3dacecfbeec9a33e932f00c6cd7996e62f53ad46fbe677577394aaa90ee419a"},
    {file = "Pillow-8.4.0-cp310-cp310-win_amd64.whl", hash = "sha256:620582db2a85b2df5f8a82ddeb52116560d7e5e6b055095f04ad828d1b0baa39"},
    {file = "Pillow-8.4.0-cp36-cp36m-macosx_10_10_x86_64.whl", hash = "sha256:1bc723b434fbc4ab50bb68e11e93ce5fb69866ad621e3c2c9bdb0cd70e345f55"},
    {file = "Pillow-8.4.0-cp36-cp36m-manylinux_2_17_aarch64.manylinux2014_aarch64.whl", hash = "sha256:72cbcfd54df6caf85cc35264c77ede902452d6df41166010262374155947460c"},
    {file = "Pillow-8.4.0-cp36-cp36m-manylinux_2_17_i686.manylinux2014_i686.whl", hash = "sha256:70ad9e5c6cb9b8487280a02c0ad8a51581dcbbe8484ce058477692a27c151c0a"},
    {file = "Pillow-8.4.0-cp36-cp36m-manylinux_2_17_x86_64.manylinux2014_x86_64.whl", hash = "sha256:25a49dc2e2f74e65efaa32b153527fc5ac98508d502fa46e74fa4fd678ed6645"},
    {file = "Pillow-8.4.0-cp36-cp36m-win32.whl", hash = "sha256:93ce9e955cc95959df98505e4608ad98281fff037350d8c2671c9aa86bcf10a9"},
    {file = "Pillow-8.4.0-cp36-cp36m-win_amd64.whl", hash = "sha256:2e4440b8f00f504ee4b53fe30f4e381aae30b0568193be305256b1462216feff"},
    {file = "Pillow-8.4.0-cp37-cp37m-macosx_10_10_x86_64.whl", hash = "sha256:8c803ac3c28bbc53763e6825746f05cc407b20e4a69d0122e526a582e3b5e153"},
    {file = "Pillow-8.4.0-cp37-cp37m-manylinux_2_17_aarch64.manylinux2014_aarch64.whl", hash = "sha256:c8a17b5d948f4ceeceb66384727dde11b240736fddeda54ca740b9b8b1556b29"},
    {file = "Pillow-8.4.0-cp37-cp37m-manylinux_2_17_i686.manylinux2014_i686.whl", hash = "sha256:1394a6ad5abc838c5cd8a92c5a07535648cdf6d09e8e2d6df916dfa9ea86ead8"},
    {file = "Pillow-8.4.0-cp37-cp37m-manylinux_2_17_x86_64.manylinux2014_x86_64.whl", hash = "sha256:792e5c12376594bfcb986ebf3855aa4b7c225754e9a9521298e460e92fb4a488"},
    {file = "Pillow-8.4.0-cp37-cp37m-win32.whl", hash = "sha256:d99ec152570e4196772e7a8e4ba5320d2d27bf22fdf11743dd882936ed64305b"},
    {file = "Pillow-8.4.0-cp37-cp37m-win_amd64.whl", hash = "sha256:7b7017b61bbcdd7f6363aeceb881e23c46583739cb69a3ab39cb384f6ec82e5b"},
    {file = "Pillow-8.4.0-cp38-cp38-macosx_10_10_x86_64.whl", hash = "sha256:d89363f02658e253dbd171f7c3716a5d340a24ee82d38aab9183f7fdf0cdca49"},
    {file = "Pillow-8.4.0-cp38-cp38-macosx_11_0_arm64.whl", hash = "sha256:0a0956fdc5defc34462bb1c765ee88d933239f9a94bc37d132004775241a7585"},
    {file = "Pillow-8.4.0-cp38-cp38-manylinux_2_17_aarch64.manylinux2014_aarch64.whl", hash = "sha256:5b7bb9de00197fb4261825c15551adf7605cf14a80badf1761d61e59da347779"},
    {file = "Pillow-8.4.0-cp38-cp38-manylinux_2_17_i686.manylinux2014_i686.whl", hash = "sha256:72b9e656e340447f827885b8d7a15fc8c4e68d410dc2297ef6787eec0f0ea409"},
    {file = "Pillow-8.4.0-cp38-cp38-manylinux_2_17_x86_64.manylinux2014_x86_64.whl", hash = "sha256:a5a4532a12314149d8b4e4ad8ff09dde7427731fcfa5917ff16d0291f13609df"},
    {file = "Pillow-8.4.0-cp38-cp38-win32.whl", hash = "sha256:82aafa8d5eb68c8463b6e9baeb4f19043bb31fefc03eb7b216b51e6a9981ae09"},
    {file = "Pillow-8.4.0-cp38-cp38-win_amd64.whl", hash = "sha256:066f3999cb3b070a95c3652712cffa1a748cd02d60ad7b4e485c3748a04d9d76"},
    {file = "Pillow-8.4.0-cp39-cp39-macosx_10_10_x86_64.whl", hash = "sha256:5503c86916d27c2e101b7f71c2ae2cddba01a2cf55b8395b0255fd33fa4d1f1a"},
    {file = "Pillow-8.4.0-cp39-cp39-macosx_11_0_arm64.whl", hash = "sha256:4acc0985ddf39d1bc969a9220b51d94ed51695d455c228d8ac29fcdb25810e6e"},
    {file = "Pillow-8.4.0-cp39-cp39-manylinux_2_17_aarch64.manylinux2014_aarch64.whl", hash = "sha256:0b052a619a8bfcf26bd8b3f48f45283f9e977890263e4571f2393ed8898d331b"},
    {file = "Pillow-8.4.0-cp39-cp39-manylinux_2_17_i686.manylinux2014_i686.whl", hash = "sha256:493cb4e415f44cd601fcec11c99836f707bb714ab03f5ed46ac25713baf0ff20"},
    {file = "Pillow-8.4.0-cp39-cp39-manylinux_2_17_x86_64.manylinux2014_x86_64.whl", hash = "sha256:b8831cb7332eda5dc89b21a7bce7ef6ad305548820595033a4b03cf3091235ed"},
    {file = "Pillow-8.4.0-cp39-cp39-win32.whl", hash = "sha256:5e9ac5f66616b87d4da618a20ab0a38324dbe88d8a39b55be8964eb520021e02"},
    {file = "Pillow-8.4.0-cp39-cp39-win_amd64.whl", hash = "sha256:3eb1ce5f65908556c2d8685a8f0a6e989d887ec4057326f6c22b24e8a172c66b"},
    {file = "Pillow-8.4.0-pp36-pypy36_pp73-macosx_10_10_x86_64.whl", hash = "sha256:ddc4d832a0f0b4c52fff973a0d44b6c99839a9d016fe4e6a1cb8f3eea96479c2"},
    {file = "Pillow-8.4.0-pp36-pypy36_pp73-manylinux_2_17_i686.manylinux2014_i686.whl", hash = "sha256:9a3e5ddc44c14042f0844b8cf7d2cd455f6cc80fd7f5eefbe657292cf601d9ad"},
    {file = "Pillow-8.4.0-pp36-pypy36_pp73-manylinux_2_17_x86_64.manylinux2014_x86_64.whl", hash = "sha256:c70e94281588ef053ae8998039610dbd71bc509e4acbc77ab59d7d2937b10698"},
    {file = "Pillow-8.4.0-pp37-pypy37_pp73-macosx_10_10_x86_64.whl", hash = "sha256:3862b7256046fcd950618ed22d1d60b842e3a40a48236a5498746f21189afbbc"},
    {file = "Pillow-8.4.0-pp37-pypy37_pp73-manylinux_2_17_i686.manylinux2014_i686.whl", hash = "sha256:a4901622493f88b1a29bd30ec1a2f683782e57c3c16a2dbc7f2595ba01f639df"},
    {file = "Pillow-8.4.0-pp37-pypy37_pp73-manylinux_2_17_x86_64.manylinux2014_x86_64.whl", hash = "sha256:84c471a734240653a0ec91dec0996696eea227eafe72a33bd06c92697728046b"},
    {file = "Pillow-8.4.0-pp37-pypy37_pp73-win_amd64.whl", hash = "sha256:244cf3b97802c34c41905d22810846802a3329ddcb93ccc432870243211c79fc"},
    {file = "Pillow-8.4.0.tar.gz", hash = "sha256:b8e2f83c56e141920c39464b852de3719dfbfb6e3c99a2d8da0edf4fb33176ed"},
]
pluggy = [
    {file = "pluggy-1.0.0-py2.py3-none-any.whl", hash = "sha256:74134bbf457f031a36d68416e1509f34bd5ccc019f0bcc952c7b909d06b37bd3"},
    {file = "pluggy-1.0.0.tar.gz", hash = "sha256:4224373bacce55f955a878bf9cfa763c1e360858e330072059e10bad68531159"},
]
ply = [
    {file = "ply-3.11-py2.py3-none-any.whl", hash = "sha256:096f9b8350b65ebd2fd1346b12452efe5b9607f7482813ffca50c22722a807ce"},
    {file = "ply-3.11.tar.gz", hash = "sha256:00c7c1aaa88358b9c765b6d3000c6eec0ba42abca5351b095321aef446081da3"},
]
prettytable = [
    {file = "prettytable-0.7.2.tar.bz2", hash = "sha256:853c116513625c738dc3ce1aee148b5b5757a86727e67eff6502c7ca59d43c36"},
    {file = "prettytable-0.7.2.tar.gz", hash = "sha256:2d5460dc9db74a32bcc8f9f67de68b2c4f4d2f01fa3bd518764c69156d9cacd9"},
    {file = "prettytable-0.7.2.zip", hash = "sha256:a53da3b43d7a5c229b5e3ca2892ef982c46b7923b51e98f0db49956531211c4f"},
]
prompt-toolkit = [
    {file = "prompt_toolkit-3.0.3-py3-none-any.whl", hash = "sha256:c93e53af97f630f12f5f62a3274e79527936ed466f038953dfa379d4941f651a"},
    {file = "prompt_toolkit-3.0.3.tar.gz", hash = "sha256:a402e9bf468b63314e37460b68ba68243d55b2f8c4d0192f85a019af3945050e"},
]
py = [
    {file = "py-1.11.0-py2.py3-none-any.whl", hash = "sha256:607c53218732647dff4acdfcd50cb62615cedf612e72d1724fb1a0cc6405b378"},
    {file = "py-1.11.0.tar.gz", hash = "sha256:51c75c4126074b472f746a24399ad32f6053d1b34b68d2fa41e558e6f4a98719"},
]
pyasn1 = [
    {file = "pyasn1-0.4.8-py2.4.egg", hash = "sha256:fec3e9d8e36808a28efb59b489e4528c10ad0f480e57dcc32b4de5c9d8c9fdf3"},
    {file = "pyasn1-0.4.8-py2.5.egg", hash = "sha256:0458773cfe65b153891ac249bcf1b5f8f320b7c2ce462151f8fa74de8934becf"},
    {file = "pyasn1-0.4.8-py2.6.egg", hash = "sha256:5c9414dcfede6e441f7e8f81b43b34e834731003427e5b09e4e00e3172a10f00"},
    {file = "pyasn1-0.4.8-py2.7.egg", hash = "sha256:6e7545f1a61025a4e58bb336952c5061697da694db1cae97b116e9c46abcf7c8"},
    {file = "pyasn1-0.4.8-py2.py3-none-any.whl", hash = "sha256:39c7e2ec30515947ff4e87fb6f456dfc6e84857d34be479c9d4a4ba4bf46aa5d"},
    {file = "pyasn1-0.4.8-py3.1.egg", hash = "sha256:78fa6da68ed2727915c4767bb386ab32cdba863caa7dbe473eaae45f9959da86"},
    {file = "pyasn1-0.4.8-py3.2.egg", hash = "sha256:08c3c53b75eaa48d71cf8c710312316392ed40899cb34710d092e96745a358b7"},
    {file = "pyasn1-0.4.8-py3.3.egg", hash = "sha256:03840c999ba71680a131cfaee6fab142e1ed9bbd9c693e285cc6aca0d555e576"},
    {file = "pyasn1-0.4.8-py3.4.egg", hash = "sha256:7ab8a544af125fb704feadb008c99a88805126fb525280b2270bb25cc1d78a12"},
    {file = "pyasn1-0.4.8-py3.5.egg", hash = "sha256:e89bf84b5437b532b0803ba5c9a5e054d21fec423a89952a74f87fa2c9b7bce2"},
    {file = "pyasn1-0.4.8-py3.6.egg", hash = "sha256:014c0e9976956a08139dc0712ae195324a75e142284d5f87f1a87ee1b068a359"},
    {file = "pyasn1-0.4.8-py3.7.egg", hash = "sha256:99fcc3c8d804d1bc6d9a099921e39d827026409a58f2a720dcdb89374ea0c776"},
    {file = "pyasn1-0.4.8.tar.gz", hash = "sha256:aef77c9fb94a3ac588e87841208bdec464471d9871bd5050a287cc9a475cd0ba"},
]
pybliometrics = []
pycodestyle = [
    {file = "pycodestyle-2.7.0-py2.py3-none-any.whl", hash = "sha256:514f76d918fcc0b55c6680472f0a37970994e07bbb80725808c17089be302068"},
    {file = "pycodestyle-2.7.0.tar.gz", hash = "sha256:c389c1d06bf7904078ca03399a4816f974a1d590090fecea0c63ec26ebaf1cef"},
]
pycparser = [
    {file = "pycparser-2.21-py2.py3-none-any.whl", hash = "sha256:8ee45429555515e1f6b185e78100aea234072576aa43ab53aefcae078162fca9"},
    {file = "pycparser-2.21.tar.gz", hash = "sha256:e644fdec12f7872f86c58ff790da456218b10f863970249516d60a5eaca77206"},
]
pydetex = []
pydocstyle = [
    {file = "pydocstyle-5.1.1-py3-none-any.whl", hash = "sha256:aca749e190a01726a4fb472dd4ef23b5c9da7b9205c0a7857c06533de13fd678"},
    {file = "pydocstyle-5.1.1.tar.gz", hash = "sha256:19b86fa8617ed916776a11cd8bc0197e5b9856d5433b777f51a3defe13075325"},
]
pyflakes = [
    {file = "pyflakes-2.3.1-py2.py3-none-any.whl", hash = "sha256:7893783d01b8a89811dd72d7dfd4d84ff098e5eed95cfa8905b22bbffe52efc3"},
    {file = "pyflakes-2.3.1.tar.gz", hash = "sha256:f5bc8ecabc05bb9d291eb5203d6810b49040f6ff446a756326104746cc00c1db"},
]
pyinotify = [
    {file = "pyinotify-0.9.6.tar.gz", hash = "sha256:9c998a5d7606ca835065cdabc013ae6c66eb9ea76a00a1e3bc6e0cfe2b4f71f4"},
]
pymultidictionary = []
pyopenssl = []
pyparsing = []
pyperclip = [
    {file = "pyperclip-1.8.2.tar.gz", hash = "sha256:105254a8b04934f0bc84e9c24eb360a591aaf6535c9def5f29d92af107a9bf57"},
]
pyreadline3 = []
pyrsistent = [
    {file = "pyrsistent-0.18.0-cp36-cp36m-macosx_10_9_x86_64.whl", hash = "sha256:f4c8cabb46ff8e5d61f56a037974228e978f26bfefce4f61a4b1ac0ba7a2ab72"},
    {file = "pyrsistent-0.18.0-cp36-cp36m-manylinux1_i686.whl", hash = "sha256:da6e5e818d18459fa46fac0a4a4e543507fe1110e808101277c5a2b5bab0cd2d"},
    {file = "pyrsistent-0.18.0-cp36-cp36m-manylinux1_x86_64.whl", hash = "sha256:5e4395bbf841693eaebaa5bb5c8f5cdbb1d139e07c975c682ec4e4f8126e03d2"},
    {file = "pyrsistent-0.18.0-cp36-cp36m-win32.whl", hash = "sha256:527be2bfa8dc80f6f8ddd65242ba476a6c4fb4e3aedbf281dfbac1b1ed4165b1"},
    {file = "pyrsistent-0.18.0-cp36-cp36m-win_amd64.whl", hash = "sha256:2aaf19dc8ce517a8653746d98e962ef480ff34b6bc563fc067be6401ffb457c7"},
    {file = "pyrsistent-0.18.0-cp37-cp37m-macosx_10_9_x86_64.whl", hash = "sha256:58a70d93fb79dc585b21f9d72487b929a6fe58da0754fa4cb9f279bb92369396"},
    {file = "pyrsistent-0.18.0-cp37-cp37m-manylinux1_i686.whl", hash = "sha256:4916c10896721e472ee12c95cdc2891ce5890898d2f9907b1b4ae0f53588b710"},
    {file = "pyrsistent-0.18.0-cp37-cp37m-manylinux1_x86_64.whl", hash = "sha256:73ff61b1411e3fb0ba144b8f08d6749749775fe89688093e1efef9839d2dcc35"},
    {file = "pyrsistent-0.18.0-cp37-cp37m-win32.whl", hash = "sha256:b29b869cf58412ca5738d23691e96d8aff535e17390128a1a52717c9a109da4f"},
    {file = "pyrsistent-0.18.0-cp37-cp37m-win_amd64.whl", hash = "sha256:097b96f129dd36a8c9e33594e7ebb151b1515eb52cceb08474c10a5479e799f2"},
    {file = "pyrsistent-0.18.0-cp38-cp38-macosx_10_9_x86_64.whl", hash = "sha256:772e94c2c6864f2cd2ffbe58bb3bdefbe2a32afa0acb1a77e472aac831f83427"},
    {file = "pyrsistent-0.18.0-cp38-cp38-manylinux1_i686.whl", hash = "sha256:c1a9ff320fa699337e05edcaae79ef8c2880b52720bc031b219e5b5008ebbdef"},
    {file = "pyrsistent-0.18.0-cp38-cp38-manylinux1_x86_64.whl", hash = "sha256:cd3caef37a415fd0dae6148a1b6957a8c5f275a62cca02e18474608cb263640c"},
    {file = "pyrsistent-0.18.0-cp38-cp38-win32.whl", hash = "sha256:e79d94ca58fcafef6395f6352383fa1a76922268fa02caa2272fff501c2fdc78"},
    {file = "pyrsistent-0.18.0-cp38-cp38-win_amd64.whl", hash = "sha256:a0c772d791c38bbc77be659af29bb14c38ced151433592e326361610250c605b"},
    {file = "pyrsistent-0.18.0-cp39-cp39-macosx_10_9_x86_64.whl", hash = "sha256:d5ec194c9c573aafaceebf05fc400656722793dac57f254cd4741f3c27ae57b4"},
    {file = "pyrsistent-0.18.0-cp39-cp39-manylinux1_i686.whl", hash = "sha256:6b5eed00e597b5b5773b4ca30bd48a5774ef1e96f2a45d105db5b4ebb4bca680"},
    {file = "pyrsistent-0.18.0-cp39-cp39-manylinux1_x86_64.whl", hash = "sha256:48578680353f41dca1ca3dc48629fb77dfc745128b56fc01096b2530c13fd426"},
    {file = "pyrsistent-0.18.0-cp39-cp39-win32.whl", hash = "sha256:f3ef98d7b76da5eb19c37fda834d50262ff9167c65658d1d8f974d2e4d90676b"},
    {file = "pyrsistent-0.18.0-cp39-cp39-win_amd64.whl", hash = "sha256:404e1f1d254d314d55adb8d87f4f465c8693d6f902f67eb6ef5b4526dc58e6ea"},
    {file = "pyrsistent-0.18.0.tar.gz", hash = "sha256:773c781216f8c2900b42a7b638d5b517bb134ae1acbebe4d1e8f1f41ea60eb4b"},
]
pytas = []
pytest = []
python-blazarclient = []
python-cinderclient = [
    {file = "python-cinderclient-7.4.1.tar.gz", hash = "sha256:cb375c63a5f5f7a387e730b128152bf619753c37e69b95662cb45b2e79a8edc2"},
    {file = "python_cinderclient-7.4.1-py3-none-any.whl", hash = "sha256:ada81f35d3baf48eb156e65b3423cdbf4d70d9aa8f5e8b148be73e270c402fbc"},
]
python-dateutil = [
    {file = "python-dateutil-2.8.2.tar.gz", hash = "sha256:0123cacc1627ae19ddf3c27a5de5bd67ee4586fbdd6440d9748f8abb483d3e86"},
    {file = "python_dateutil-2.8.2-py2.py3-none-any.whl", hash = "sha256:961d03dc3453ebbc59dbdea9e4e11c5651520a876d0f4db161e8674aae935da9"},
]
python-glanceclient = [
    {file = "python-glanceclient-2.17.1.tar.gz", hash = "sha256:342ae26f9be89fef5929384843b8f0601dd1149a618329774b846cb3540fac8e"},
    {file = "python_glanceclient-2.17.1-py2.py3-none-any.whl", hash = "sha256:e537fc6e17b5bae6ed9fa296544882d0131b92e6a676f03d14309851839096f0"},
]
python-ironicclient = [
    {file = "python-ironicclient-4.7.0.tar.gz", hash = "sha256:8df53ac396bf657547e1532151f064729905c689cabe8641d932c804bbaf2afe"},
    {file = "python_ironicclient-4.7.0-py3-none-any.whl", hash = "sha256:cb6ac7fb98ebd2f92493c69032cad57a7675f31956e5ef6f4090cedb66a1f137"},
]
python-jose = [
    {file = "python-jose-3.3.0.tar.gz", hash = "sha256:55779b5e6ad599c6336191246e95eb2293a9ddebd555f796a65f838f07e5d78a"},
    {file = "python_jose-3.3.0-py2.py3-none-any.whl", hash = "sha256:9b1376b023f8b298536eedd47ae1089bcdb848f1535ab30555cd92002d78923a"},
]
python-keycloak-client = []
python-keystoneclient = [
    {file = "python-keystoneclient-3.21.0.tar.gz", hash = "sha256:1a34aa80bc65bbe9b3beb24df317e773d98a270cdd53a307fd5c00cfa833ea0e"},
    {file = "python_keystoneclient-3.21.0-py2.py3-none-any.whl", hash = "sha256:0825eed18fb854b0bd106b45adff227ee01d0315462b1e66c63278e878e35c87"},
]
python-memcached = [
    {file = "python-memcached-1.59.tar.gz", hash = "sha256:a2e28637be13ee0bf1a8b6843e7490f9456fd3f2a4cb60471733c7b5d5557e4f"},
    {file = "python_memcached-1.59-py2.py3-none-any.whl", hash = "sha256:4dac64916871bd3550263323fc2ce18e1e439080a2d5670c594cf3118d99b594"},
]
python-novaclient = [
    {file = "python-novaclient-15.1.1.tar.gz", hash = "sha256:2d7e3d26ca5e14cdef79a8c6cbf4890d3fb1a83d64f1dedc6f15b56eb9077289"},
    {file = "python_novaclient-15.1.1-py2.py3-none-any.whl", hash = "sha256:2e7bb7a033b068e756e0ee70454887c6e17fa588bd17eef8ec5fd13ad9199966"},
]
python3-openid = [
    {file = "python3-openid-3.2.0.tar.gz", hash = "sha256:33fbf6928f401e0b790151ed2b5290b02545e8775f982485205a066f874aaeaf"},
    {file = "python3_openid-3.2.0-py3-none-any.whl", hash = "sha256:6626f771e0417486701e0b4daff762e7212e820ca5b29fcc0d05f6f8736dfa6b"},
]
pytz = [
    {file = "pytz-2020.5-py2.py3-none-any.whl", hash = "sha256:16962c5fb8db4a8f63a26646d8886e9d769b6c511543557bc84e9569fb9a9cb4"},
    {file = "pytz-2020.5.tar.gz", hash = "sha256:180befebb1927b16f6b57101720075a984c019ac16b1b7575673bea42c6c3da5"},
]
pyyaml = [
    {file = "PyYAML-5.4.1-cp27-cp27m-macosx_10_9_x86_64.whl", hash = "sha256:3b2b1824fe7112845700f815ff6a489360226a5609b96ec2190a45e62a9fc922"},
    {file = "PyYAML-5.4.1-cp27-cp27m-win32.whl", hash = "sha256:129def1b7c1bf22faffd67b8f3724645203b79d8f4cc81f674654d9902cb4393"},
    {file = "PyYAML-5.4.1-cp27-cp27m-win_amd64.whl", hash = "sha256:4465124ef1b18d9ace298060f4eccc64b0850899ac4ac53294547536533800c8"},
    {file = "PyYAML-5.4.1-cp27-cp27mu-manylinux1_x86_64.whl", hash = "sha256:bb4191dfc9306777bc594117aee052446b3fa88737cd13b7188d0e7aa8162185"},
    {file = "PyYAML-5.4.1-cp36-cp36m-macosx_10_9_x86_64.whl", hash = "sha256:6c78645d400265a062508ae399b60b8c167bf003db364ecb26dcab2bda048253"},
    {file = "PyYAML-5.4.1-cp36-cp36m-manylinux1_x86_64.whl", hash = "sha256:4e0583d24c881e14342eaf4ec5fbc97f934b999a6828693a99157fde912540cc"},
    {file = "PyYAML-5.4.1-cp36-cp36m-manylinux2014_aarch64.whl", hash = "sha256:72a01f726a9c7851ca9bfad6fd09ca4e090a023c00945ea05ba1638c09dc3347"},
    {file = "PyYAML-5.4.1-cp36-cp36m-manylinux2014_s390x.whl", hash = "sha256:895f61ef02e8fed38159bb70f7e100e00f471eae2bc838cd0f4ebb21e28f8541"},
    {file = "PyYAML-5.4.1-cp36-cp36m-win32.whl", hash = "sha256:3bd0e463264cf257d1ffd2e40223b197271046d09dadf73a0fe82b9c1fc385a5"},
    {file = "PyYAML-5.4.1-cp36-cp36m-win_amd64.whl", hash = "sha256:e4fac90784481d221a8e4b1162afa7c47ed953be40d31ab4629ae917510051df"},
    {file = "PyYAML-5.4.1-cp37-cp37m-macosx_10_9_x86_64.whl", hash = "sha256:5accb17103e43963b80e6f837831f38d314a0495500067cb25afab2e8d7a4018"},
    {file = "PyYAML-5.4.1-cp37-cp37m-manylinux1_x86_64.whl", hash = "sha256:e1d4970ea66be07ae37a3c2e48b5ec63f7ba6804bdddfdbd3cfd954d25a82e63"},
    {file = "PyYAML-5.4.1-cp37-cp37m-manylinux2014_aarch64.whl", hash = "sha256:cb333c16912324fd5f769fff6bc5de372e9e7a202247b48870bc251ed40239aa"},
    {file = "PyYAML-5.4.1-cp37-cp37m-manylinux2014_s390x.whl", hash = "sha256:fe69978f3f768926cfa37b867e3843918e012cf83f680806599ddce33c2c68b0"},
    {file = "PyYAML-5.4.1-cp37-cp37m-win32.whl", hash = "sha256:dd5de0646207f053eb0d6c74ae45ba98c3395a571a2891858e87df7c9b9bd51b"},
    {file = "PyYAML-5.4.1-cp37-cp37m-win_amd64.whl", hash = "sha256:08682f6b72c722394747bddaf0aa62277e02557c0fd1c42cb853016a38f8dedf"},
    {file = "PyYAML-5.4.1-cp38-cp38-macosx_10_9_x86_64.whl", hash = "sha256:d2d9808ea7b4af864f35ea216be506ecec180628aced0704e34aca0b040ffe46"},
    {file = "PyYAML-5.4.1-cp38-cp38-manylinux1_x86_64.whl", hash = "sha256:8c1be557ee92a20f184922c7b6424e8ab6691788e6d86137c5d93c1a6ec1b8fb"},
    {file = "PyYAML-5.4.1-cp38-cp38-manylinux2014_aarch64.whl", hash = "sha256:fd7f6999a8070df521b6384004ef42833b9bd62cfee11a09bda1079b4b704247"},
    {file = "PyYAML-5.4.1-cp38-cp38-manylinux2014_s390x.whl", hash = "sha256:bfb51918d4ff3d77c1c856a9699f8492c612cde32fd3bcd344af9be34999bfdc"},
    {file = "PyYAML-5.4.1-cp38-cp38-win32.whl", hash = "sha256:fa5ae20527d8e831e8230cbffd9f8fe952815b2b7dae6ffec25318803a7528fc"},
    {file = "PyYAML-5.4.1-cp38-cp38-win_amd64.whl", hash = "sha256:0f5f5786c0e09baddcd8b4b45f20a7b5d61a7e7e99846e3c799b05c7c53fa696"},
    {file = "PyYAML-5.4.1-cp39-cp39-macosx_10_9_x86_64.whl", hash = "sha256:294db365efa064d00b8d1ef65d8ea2c3426ac366c0c4368d930bf1c5fb497f77"},
    {file = "PyYAML-5.4.1-cp39-cp39-manylinux1_x86_64.whl", hash = "sha256:74c1485f7707cf707a7aef42ef6322b8f97921bd89be2ab6317fd782c2d53183"},
    {file = "PyYAML-5.4.1-cp39-cp39-manylinux2014_aarch64.whl", hash = "sha256:d483ad4e639292c90170eb6f7783ad19490e7a8defb3e46f97dfe4bacae89122"},
    {file = "PyYAML-5.4.1-cp39-cp39-manylinux2014_s390x.whl", hash = "sha256:fdc842473cd33f45ff6bce46aea678a54e3d21f1b61a7750ce3c498eedfe25d6"},
    {file = "PyYAML-5.4.1-cp39-cp39-win32.whl", hash = "sha256:49d4cdd9065b9b6e206d0595fee27a96b5dd22618e7520c33204a4a3239d5b10"},
    {file = "PyYAML-5.4.1-cp39-cp39-win_amd64.whl", hash = "sha256:c20cfa2d49991c8b4147af39859b167664f2ad4561704ee74c1de03318e898db"},
    {file = "PyYAML-5.4.1.tar.gz", hash = "sha256:607774cbba28732bfa802b54baa7484215f530991055bb562efbed5b2f20a45e"},
]
redis = [
    {file = "redis-3.5.3-py2.py3-none-any.whl", hash = "sha256:432b788c4530cfe16d8d943a09d40ca6c16149727e4afe8c2c9d5580c59d9f24"},
    {file = "redis-3.5.3.tar.gz", hash = "sha256:0e7e0cfca8660dea8b7d5cd8c4f6c5e29e11f31158c0b0ae91a397f00e5a05a2"},
]
regex = []
reportlab = []
requests = []
requestsexceptions = [
    {file = "requestsexceptions-1.4.0-py2.py3-none-any.whl", hash = "sha256:3083d872b6e07dc5c323563ef37671d992214ad9a32b0ca4a3d7f5500bf38ce3"},
    {file = "requestsexceptions-1.4.0.tar.gz", hash = "sha256:b095cbc77618f066d459a02b137b020c37da9f46d9b057704019c9f77dba3065"},
]
responses = []
rfc3986 = [
    {file = "rfc3986-1.5.0-py2.py3-none-any.whl", hash = "sha256:a86d6e1f5b1dc238b218b012df0aa79409667bb209e58da56d0b94704e712a97"},
    {file = "rfc3986-1.5.0.tar.gz", hash = "sha256:270aaf10d87d0d4e095063c65bf3ddbc6ee3d0b226328ce21e036f946e421835"},
]
rsa = [
    {file = "rsa-4.8-py3-none-any.whl", hash = "sha256:95c5d300c4e879ee69708c428ba566c59478fd653cc3a22243eeb8ed846950bb"},
    {file = "rsa-4.8.tar.gz", hash = "sha256:5c6bd9dc7a543b7fe4304a631f8a8a3b674e2bbfc49c2ae96200cdbe55df6b17"},
]
rt = []
simplejson = [
    {file = "simplejson-3.17.6-cp27-cp27m-macosx_10_9_x86_64.whl", hash = "sha256:a89acae02b2975b1f8e4974cb8cdf9bf9f6c91162fb8dec50c259ce700f2770a"},
    {file = "simplejson-3.17.6-cp27-cp27m-manylinux1_i686.whl", hash = "sha256:82ff356ff91be0ab2293fc6d8d262451eb6ac4fd999244c4b5f863e049ba219c"},
    {file = "simplejson-3.17.6-cp27-cp27m-manylinux1_x86_64.whl", hash = "sha256:0de783e9c2b87bdd75b57efa2b6260c24b94605b5c9843517577d40ee0c3cc8a"},
    {file = "simplejson-3.17.6-cp27-cp27m-manylinux2010_i686.whl", hash = "sha256:d24a9e61df7a7787b338a58abfba975414937b609eb6b18973e25f573bc0eeeb"},
    {file = "simplejson-3.17.6-cp27-cp27m-manylinux2010_x86_64.whl", hash = "sha256:e8603e691580487f11306ecb066c76f1f4a8b54fb3bdb23fa40643a059509366"},
    {file = "simplejson-3.17.6-cp27-cp27mu-manylinux1_i686.whl", hash = "sha256:9b01e7b00654115965a206e3015f0166674ec1e575198a62a977355597c0bef5"},
    {file = "simplejson-3.17.6-cp27-cp27mu-manylinux1_x86_64.whl", hash = "sha256:37bc0cf0e5599f36072077e56e248f3336917ded1d33d2688624d8ed3cefd7d2"},
    {file = "simplejson-3.17.6-cp27-cp27mu-manylinux2010_i686.whl", hash = "sha256:cf6e7d5fe2aeb54898df18db1baf479863eae581cce05410f61f6b4188c8ada1"},
    {file = "simplejson-3.17.6-cp27-cp27mu-manylinux2010_x86_64.whl", hash = "sha256:bdfc54b4468ed4cd7415928cbe782f4d782722a81aeb0f81e2ddca9932632211"},
    {file = "simplejson-3.17.6-cp310-cp310-macosx_10_9_universal2.whl", hash = "sha256:dd16302d39c4d6f4afde80edd0c97d4db643327d355a312762ccd9bd2ca515ed"},
    {file = "simplejson-3.17.6-cp310-cp310-macosx_10_9_x86_64.whl", hash = "sha256:deac4bdafa19bbb89edfb73b19f7f69a52d0b5bd3bb0c4ad404c1bbfd7b4b7fd"},
    {file = "simplejson-3.17.6-cp310-cp310-macosx_11_0_arm64.whl", hash = "sha256:a8bbdb166e2fb816e43ab034c865147edafe28e1b19c72433147789ac83e2dda"},
    {file = "simplejson-3.17.6-cp310-cp310-manylinux_2_17_aarch64.manylinux2014_aarch64.whl", hash = "sha256:a7854326920d41c3b5d468154318fe6ba4390cb2410480976787c640707e0180"},
    {file = "simplejson-3.17.6-cp310-cp310-manylinux_2_5_i686.manylinux1_i686.manylinux_2_12_i686.manylinux2010_i686.whl", hash = "sha256:04e31fa6ac8e326480703fb6ded1488bfa6f1d3f760d32e29dbf66d0838982ce"},
    {file = "simplejson-3.17.6-cp310-cp310-manylinux_2_5_x86_64.manylinux1_x86_64.manylinux_2_12_x86_64.manylinux2010_x86_64.whl", hash = "sha256:f63600ec06982cdf480899026f4fda622776f5fabed9a869fdb32d72bc17e99a"},
    {file = "simplejson-3.17.6-cp310-cp310-musllinux_1_1_aarch64.whl", hash = "sha256:e03c3b8cc7883a54c3f34a6a135c4a17bc9088a33f36796acdb47162791b02f6"},
    {file = "simplejson-3.17.6-cp310-cp310-musllinux_1_1_i686.whl", hash = "sha256:a2d30d6c1652140181dc6861f564449ad71a45e4f165a6868c27d36745b65d40"},
    {file = "simplejson-3.17.6-cp310-cp310-musllinux_1_1_x86_64.whl", hash = "sha256:a1aa6e4cae8e3b8d5321be4f51c5ce77188faf7baa9fe1e78611f93a8eed2882"},
    {file = "simplejson-3.17.6-cp310-cp310-win32.whl", hash = "sha256:97202f939c3ff341fc3fa84d15db86156b1edc669424ba20b0a1fcd4a796a045"},
    {file = "simplejson-3.17.6-cp310-cp310-win_amd64.whl", hash = "sha256:80d3bc9944be1d73e5b1726c3bbfd2628d3d7fe2880711b1eb90b617b9b8ac70"},
    {file = "simplejson-3.17.6-cp36-cp36m-macosx_10_9_x86_64.whl", hash = "sha256:9fa621b3c0c05d965882c920347b6593751b7ab20d8fa81e426f1735ca1a9fc7"},
    {file = "simplejson-3.17.6-cp36-cp36m-manylinux_2_17_aarch64.manylinux2014_aarch64.whl", hash = "sha256:dd2fb11922f58df8528adfca123f6a84748ad17d066007e7ac977720063556bd"},
    {file = "simplejson-3.17.6-cp36-cp36m-manylinux_2_5_i686.manylinux1_i686.manylinux_2_12_i686.manylinux2010_i686.whl", hash = "sha256:724c1fe135aa437d5126138d977004d165a3b5e2ee98fc4eb3e7c0ef645e7e27"},
    {file = "simplejson-3.17.6-cp36-cp36m-manylinux_2_5_x86_64.manylinux1_x86_64.manylinux_2_12_x86_64.manylinux2010_x86_64.whl", hash = "sha256:4ff4ac6ff3aa8f814ac0f50bf218a2e1a434a17aafad4f0400a57a8cc62ef17f"},
    {file = "simplejson-3.17.6-cp36-cp36m-musllinux_1_1_aarch64.whl", hash = "sha256:67093a526e42981fdd954868062e56c9b67fdd7e712616cc3265ad0c210ecb51"},
    {file = "simplejson-3.17.6-cp36-cp36m-musllinux_1_1_i686.whl", hash = "sha256:5d6b4af7ad7e4ac515bc6e602e7b79e2204e25dbd10ab3aa2beef3c5a9cad2c7"},
    {file = "simplejson-3.17.6-cp36-cp36m-musllinux_1_1_x86_64.whl", hash = "sha256:1c9b1ed7ed282b36571638297525f8ef80f34b3e2d600a56f962c6044f24200d"},
    {file = "simplejson-3.17.6-cp36-cp36m-win32.whl", hash = "sha256:632ecbbd2228575e6860c9e49ea3cc5423764d5aa70b92acc4e74096fb434044"},
    {file = "simplejson-3.17.6-cp36-cp36m-win_amd64.whl", hash = "sha256:4c09868ddb86bf79b1feb4e3e7e4a35cd6e61ddb3452b54e20cf296313622566"},
    {file = "simplejson-3.17.6-cp37-cp37m-macosx_10_9_x86_64.whl", hash = "sha256:4b6bd8144f15a491c662f06814bd8eaa54b17f26095bb775411f39bacaf66837"},
    {file = "simplejson-3.17.6-cp37-cp37m-manylinux_2_17_aarch64.manylinux2014_aarch64.whl", hash = "sha256:5decdc78849617917c206b01e9fc1d694fd58caa961be816cb37d3150d613d9a"},
    {file = "simplejson-3.17.6-cp37-cp37m-manylinux_2_5_i686.manylinux1_i686.manylinux_2_12_i686.manylinux2010_i686.whl", hash = "sha256:521877c7bd060470806eb6335926e27453d740ac1958eaf0d8c00911bc5e1802"},
    {file = "simplejson-3.17.6-cp37-cp37m-manylinux_2_5_x86_64.manylinux1_x86_64.manylinux_2_12_x86_64.manylinux2010_x86_64.whl", hash = "sha256:65b998193bd7b0c7ecdfffbc825d808eac66279313cb67d8892bb259c9d91494"},
    {file = "simplejson-3.17.6-cp37-cp37m-musllinux_1_1_aarch64.whl", hash = "sha256:ac786f6cb7aa10d44e9641c7a7d16d7f6e095b138795cd43503769d4154e0dc2"},
    {file = "simplejson-3.17.6-cp37-cp37m-musllinux_1_1_i686.whl", hash = "sha256:3ff5b3464e1ce86a8de8c88e61d4836927d5595c2162cab22e96ff551b916e81"},
    {file = "simplejson-3.17.6-cp37-cp37m-musllinux_1_1_x86_64.whl", hash = "sha256:69bd56b1d257a91e763256d63606937ae4eb890b18a789b66951c00062afec33"},
    {file = "simplejson-3.17.6-cp37-cp37m-win32.whl", hash = "sha256:b81076552d34c27e5149a40187a8f7e2abb2d3185576a317aaf14aeeedad862a"},
    {file = "simplejson-3.17.6-cp37-cp37m-win_amd64.whl", hash = "sha256:07ecaafc1b1501f275bf5acdee34a4ad33c7c24ede287183ea77a02dc071e0c0"},
    {file = "simplejson-3.17.6-cp38-cp38-macosx_10_9_universal2.whl", hash = "sha256:068670af975247acbb9fc3d5393293368cda17026db467bf7a51548ee8f17ee1"},
    {file = "simplejson-3.17.6-cp38-cp38-macosx_10_9_x86_64.whl", hash = "sha256:4d1c135af0c72cb28dd259cf7ba218338f4dc027061262e46fe058b4e6a4c6a3"},
    {file = "simplejson-3.17.6-cp38-cp38-macosx_11_0_arm64.whl", hash = "sha256:23fe704da910ff45e72543cbba152821685a889cf00fc58d5c8ee96a9bad5f94"},
    {file = "simplejson-3.17.6-cp38-cp38-manylinux_2_17_aarch64.manylinux2014_aarch64.whl", hash = "sha256:f444762fed1bc1fd75187ef14a20ed900c1fbb245d45be9e834b822a0223bc81"},
    {file = "simplejson-3.17.6-cp38-cp38-manylinux_2_5_i686.manylinux1_i686.manylinux_2_12_i686.manylinux2010_i686.whl", hash = "sha256:681eb4d37c9a9a6eb9b3245a5e89d7f7b2b9895590bb08a20aa598c1eb0a1d9d"},
    {file = "simplejson-3.17.6-cp38-cp38-manylinux_2_5_x86_64.manylinux1_x86_64.manylinux_2_12_x86_64.manylinux2010_x86_64.whl", hash = "sha256:8e8607d8f6b4f9d46fee11447e334d6ab50e993dd4dbfb22f674616ce20907ab"},
    {file = "simplejson-3.17.6-cp38-cp38-musllinux_1_1_aarch64.whl", hash = "sha256:b10556817f09d46d420edd982dd0653940b90151d0576f09143a8e773459f6fe"},
    {file = "simplejson-3.17.6-cp38-cp38-musllinux_1_1_i686.whl", hash = "sha256:e1ec8a9ee0987d4524ffd6299e778c16cc35fef6d1a2764e609f90962f0b293a"},
    {file = "simplejson-3.17.6-cp38-cp38-musllinux_1_1_x86_64.whl", hash = "sha256:0b4126cac7d69ac06ff22efd3e0b3328a4a70624fcd6bca4fc1b4e6d9e2e12bf"},
    {file = "simplejson-3.17.6-cp38-cp38-win32.whl", hash = "sha256:35a49ebef25f1ebdef54262e54ae80904d8692367a9f208cdfbc38dbf649e00a"},
    {file = "simplejson-3.17.6-cp38-cp38-win_amd64.whl", hash = "sha256:743cd768affaa508a21499f4858c5b824ffa2e1394ed94eb85caf47ac0732198"},
    {file = "simplejson-3.17.6-cp39-cp39-macosx_10_9_universal2.whl", hash = "sha256:fb62d517a516128bacf08cb6a86ecd39fb06d08e7c4980251f5d5601d29989ba"},
    {file = "simplejson-3.17.6-cp39-cp39-macosx_10_9_x86_64.whl", hash = "sha256:12133863178a8080a3dccbf5cb2edfab0001bc41e5d6d2446af2a1131105adfe"},
    {file = "simplejson-3.17.6-cp39-cp39-macosx_11_0_arm64.whl", hash = "sha256:5540fba2d437edaf4aa4fbb80f43f42a8334206ad1ad3b27aef577fd989f20d9"},
    {file = "simplejson-3.17.6-cp39-cp39-manylinux_2_17_aarch64.manylinux2014_aarch64.whl", hash = "sha256:d74ee72b5071818a1a5dab47338e87f08a738cb938a3b0653b9e4d959ddd1fd9"},
    {file = "simplejson-3.17.6-cp39-cp39-manylinux_2_5_i686.manylinux1_i686.manylinux_2_12_i686.manylinux2010_i686.whl", hash = "sha256:28221620f4dcabdeac310846629b976e599a13f59abb21616356a85231ebd6ad"},
    {file = "simplejson-3.17.6-cp39-cp39-manylinux_2_5_x86_64.manylinux1_x86_64.manylinux_2_12_x86_64.manylinux2010_x86_64.whl", hash = "sha256:b09bc62e5193e31d7f9876220fb429ec13a6a181a24d897b9edfbbdbcd678851"},
    {file = "simplejson-3.17.6-cp39-cp39-musllinux_1_1_aarch64.whl", hash = "sha256:7255a37ff50593c9b2f1afa8fafd6ef5763213c1ed5a9e2c6f5b9cc925ab979f"},
    {file = "simplejson-3.17.6-cp39-cp39-musllinux_1_1_i686.whl", hash = "sha256:401d40969cee3df7bda211e57b903a534561b77a7ade0dd622a8d1a31eaa8ba7"},
    {file = "simplejson-3.17.6-cp39-cp39-musllinux_1_1_x86_64.whl", hash = "sha256:a649d0f66029c7eb67042b15374bd93a26aae202591d9afd71e111dd0006b198"},
    {file = "simplejson-3.17.6-cp39-cp39-win32.whl", hash = "sha256:522fad7be85de57430d6d287c4b635813932946ebf41b913fe7e880d154ade2e"},
    {file = "simplejson-3.17.6-cp39-cp39-win_amd64.whl", hash = "sha256:3fe87570168b2ae018391e2b43fbf66e8593a86feccb4b0500d134c998983ccc"},
    {file = "simplejson-3.17.6.tar.gz", hash = "sha256:cf98038d2abf63a1ada5730e91e84c642ba6c225b0198c3684151b1f80c5f8a6"},
]
six = [
    {file = "six-1.16.0-py2.py3-none-any.whl", hash = "sha256:8abb2f1d86890a2dfb989f9a77cfcfd3e47c2a354b01111771326f8aa26e0254"},
    {file = "six-1.16.0.tar.gz", hash = "sha256:1e61c37477a1626458e36f7b1d82aa5c9b094fa4802892072e49de9c60c4c926"},
]
snowballstemmer = [
    {file = "snowballstemmer-2.2.0-py2.py3-none-any.whl", hash = "sha256:c8e1716e83cc398ae16824e5572ae04e0d9fc2c6b985fb0f900f5f0c96ecba1a"},
    {file = "snowballstemmer-2.2.0.tar.gz", hash = "sha256:09b16deb8547d3412ad7b590689584cd0fe25ec8db3be37788be3810cbf19cb1"},
]
soupsieve = []
sqlparse = [
    {file = "sqlparse-0.4.2-py3-none-any.whl", hash = "sha256:48719e356bb8b42991bdbb1e8b83223757b93789c00910a616a071910ca4a64d"},
    {file = "sqlparse-0.4.2.tar.gz", hash = "sha256:0c00730c74263a94e5a9919ade150dfc3b19c574389985446148402998287dae"},
]
stevedore = [
    {file = "stevedore-3.5.0-py3-none-any.whl", hash = "sha256:a547de73308fd7e90075bb4d301405bebf705292fa90a90fc3bcf9133f58616c"},
    {file = "stevedore-3.5.0.tar.gz", hash = "sha256:f40253887d8712eaa2bb0ea3830374416736dc8ec0e22f5a65092c1174c44335"},
]
svglib = [
    {file = "svglib-1.1.0.tar.gz", hash = "sha256:520ee5290ee2ebeebd20ca0d7d995c08c903b364fcf515826bab43a1288d422e"},
]
tinycss2 = [
    {file = "tinycss2-1.1.1-py3-none-any.whl", hash = "sha256:fe794ceaadfe3cf3e686b22155d0da5780dd0e273471a51846d0a02bc204fec8"},
    {file = "tinycss2-1.1.1.tar.gz", hash = "sha256:b2e44dd8883c360c35dd0d1b5aad0b610e5156c2cb3b33434634e539ead9d8bf"},
]
tkmacosx = []
toml = [
    {file = "toml-0.10.2-py2.py3-none-any.whl", hash = "sha256:806143ae5bfb6a3c6e736a764057db0e6a0e05e338b5630894a5f779cabb4f9b"},
    {file = "toml-0.10.2.tar.gz", hash = "sha256:b3bda1d108d5dd99f4a20d24d9c348e91c4db7ab1b749200bded2f839ccbe68f"},
]
tomli = []
tqdm = []
typed-ast = []
typing-extensions = []
unidecode = [
    {file = "Unidecode-1.1.2-py2.py3-none-any.whl", hash = "sha256:4c9d15d2f73eb0d2649a151c566901f80a030da1ccb0a2043352e1dbf647586b"},
    {file = "Unidecode-1.1.2.tar.gz", hash = "sha256:a039f89014245e0cad8858976293e23501accc9ff5a7bdbc739a14a2b7b85cdc"},
]
urllib3 = []
uwsgi = [
    {file = "uwsgi-2.0.20.tar.gz", hash = "sha256:88ab9867d8973d8ae84719cf233b7dafc54326fcaec89683c3f9f77c002cdff9"},
]
vine = [
    {file = "vine-5.0.0-py2.py3-none-any.whl", hash = "sha256:4c9dceab6f76ed92105027c49c823800dd33cacce13bdedc5b914e3514b7fb30"},
    {file = "vine-5.0.0.tar.gz", hash = "sha256:7d3b1624a953da82ef63462013bbd271d3eb75751489f9807598e8f340bd637e"},
]
warlock = [
    {file = "warlock-1.3.3.tar.gz", hash = "sha256:a093c4d04b42b7907f69086e476a766b7639dca50d95edc83aef6aeab9db2090"},
]
wcwidth = [
    {file = "wcwidth-0.2.5-py2.py3-none-any.whl", hash = "sha256:beb4802a9cebb9144e99086eff703a642a13d6a0052920003a230f3294bbe784"},
    {file = "wcwidth-0.2.5.tar.gz", hash = "sha256:c4d647b99872929fdb7bdcaa4fbe7f01413ed3d98077df798530e5b04f116c83"},
]
webencodings = [
    {file = "webencodings-0.5.1-py2.py3-none-any.whl", hash = "sha256:a0af1213f3c2226497a97e2b3aa01a7e4bee4f403f95be16fc9acd2947514a78"},
    {file = "webencodings-0.5.1.tar.gz", hash = "sha256:b36a1c245f2d304965eb4e0a82848379241dc04b865afcc4aab16748587e1923"},
]
wrapt = []
zipp = [
    {file = "zipp-3.6.0-py3-none-any.whl", hash = "sha256:9fe5ea21568a0a70e50f273397638d39b03353731e6cbbb3fd8502a33fec40bc"},
    {file = "zipp-3.6.0.tar.gz", hash = "sha256:71c644c5369f4a6e07636f0aa966270449561fcea2e3d6747b8d23efaa9d7832"},
]
>>>>>>> 409b83b5
<|MERGE_RESOLUTION|>--- conflicted
+++ resolved
@@ -162,27 +162,6 @@
 
 [[package]]
 name = "celery"
-<<<<<<< HEAD
-version = "5.2.7"
-description = "Distributed Task Queue."
-category = "main"
-optional = false
-python-versions = ">=3.7"
-files = [
-    {file = "celery-5.2.7-py3-none-any.whl", hash = "sha256:138420c020cd58d6707e6257b6beda91fd39af7afde5d36c6334d175302c0e14"},
-    {file = "celery-5.2.7.tar.gz", hash = "sha256:fafbd82934d30f8a004f81e8f7a062e31413a23d444be8ee3326553915958c6d"},
-]
-
-[package.dependencies]
-billiard = ">=3.6.4.0,<4.0"
-click = ">=8.0.3,<9.0"
-click-didyoumean = ">=0.0.3"
-click-plugins = ">=1.1.1"
-click-repl = ">=0.2.0"
-importlib-metadata = {version = ">=1.4.0", markers = "python_version < \"3.8\""}
-kombu = ">=5.2.3,<6.0"
-pytz = ">=2021.3"
-=======
 version = "5.1.2"
 description = "Distributed Task Queue."
 category = "main"
@@ -197,7 +176,6 @@
 click-repl = ">=0.1.6"
 kombu = ">=5.1.0,<6.0"
 pytz = ">0.0-dev"
->>>>>>> 409b83b5
 vine = ">=5.0.0,<6.0"
 
 [package.extras]
@@ -217,20 +195,12 @@
 gevent = ["gevent (>=1.0.0)"]
 librabbitmq = ["librabbitmq (>=1.5.0)"]
 memcache = ["pylibmc"]
-<<<<<<< HEAD
-mongodb = ["pymongo[srv] (>=3.11.1)"]
-=======
 mongodb = ["pymongo[srv] (>=3.3.0)"]
->>>>>>> 409b83b5
 msgpack = ["msgpack"]
 pymemcache = ["python-memcached"]
 pyro = ["pyro4"]
 pytest = ["pytest-celery"]
-<<<<<<< HEAD
-redis = ["redis (>=3.4.1,!=4.0.0,!=4.0.1)"]
-=======
 redis = ["redis (>=3.2.0)"]
->>>>>>> 409b83b5
 s3 = ["boto3 (>=1.9.125)"]
 slmq = ["softlayer-messaging (>=1.0.3)"]
 solar = ["ephem"]
@@ -2087,18 +2057,11 @@
 
 [[package]]
 name = "pytz"
-version = "2022.7.1"
+version = "2020.5"
 description = "World timezone definitions, modern and historical"
 category = "main"
 optional = false
 python-versions = "*"
-<<<<<<< HEAD
-files = [
-    {file = "pytz-2022.7.1-py2.py3-none-any.whl", hash = "sha256:78f4f37d8198e0627c5f1143240bb0206b8691d8d7ac6d78fee88b78733f8c4a"},
-    {file = "pytz-2022.7.1.tar.gz", hash = "sha256:01a0681c4b9684a28304615eba55d1ab31ae00bf68ec157ec3708a8182dbbcd0"},
-]
-=======
->>>>>>> 409b83b5
 
 [[package]]
 name = "pyyaml"
@@ -2451,9 +2414,6 @@
 [metadata]
 lock-version = "1.1"
 python-versions = "^3.7"
-<<<<<<< HEAD
-content-hash = "5011c757a1e52bd95fae361a5da60e32e127b892876af2f8b9df62e7f67bc5c4"
-=======
 content-hash = "4586db950376dc23bd22a666d3c7c52b7b48e946328c55c685cf1c53a0cf3383"
 
 [metadata.files]
@@ -3269,5 +3229,4 @@
 zipp = [
     {file = "zipp-3.6.0-py3-none-any.whl", hash = "sha256:9fe5ea21568a0a70e50f273397638d39b03353731e6cbbb3fd8502a33fec40bc"},
     {file = "zipp-3.6.0.tar.gz", hash = "sha256:71c644c5369f4a6e07636f0aa966270449561fcea2e3d6747b8d23efaa9d7832"},
-]
->>>>>>> 409b83b5
+]