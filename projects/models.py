import json
import logging
import secrets
from operator import attrgetter
from datetime import timedelta

import pydetex.pipelines as pip

from django.conf import settings
from django.db import models, transaction, DataError
from django.urls import reverse
from django.utils import timezone
from django.utils.translation import gettext_lazy as _

from projects.user_publication.utils import PublicationUtils

logger = logging.getLogger(__name__)


# DEPRECATED (needs to be removed, but kept for migration)
class Type(models.Model):
    name = models.CharField(max_length=255, blank=False, unique=True)

    def __str__(self) -> str:
        return self.name


class Tag(models.Model):
    name = models.CharField(max_length=255, blank=False, unique=True)
    description = models.CharField(max_length=255, blank=False, unique=True)
    expose = models.BooleanField(default=True)

    def __str__(self) -> str:
        return self.name


class Project(models.Model):
    tag = models.ForeignKey(
        Tag, related_name="projects", null=True, on_delete=models.CASCADE
    )
    automatically_tagged = models.BooleanField(default=False)
    description = models.TextField()
    pi = models.ForeignKey(
        settings.AUTH_USER_MODEL, related_name="project_pi", on_delete=models.CASCADE
    )
    title = models.TextField(blank=False)
    nickname = models.CharField(max_length=255, blank=False, unique=True)
    charge_code = models.CharField(max_length=50, blank=False, unique=True)

    def __str__(self) -> str:
        return self.charge_code

    def as_dict(self, **kwargs):
        return Project.to_dict(self, **kwargs)

    @classmethod
    def to_dict(cls, proj, fetch_allocations=True, alloc_status=None):
        if alloc_status is None:
            alloc_status = []
        json_proj = {
            "description": proj.description,
            "piId": proj.pi.id,
            "title": proj.title,
            "nickname": proj.nickname,
            "chargeCode": proj.charge_code,
            "tagId": proj.tag.id if proj.tag else None,
            "tag": f"{proj.tag.name} — {proj.tag.description}" if proj.tag else None,
            "allocations": [],
            "source": "Chameleon",
            "pi": proj.pi.as_dict(role="PI"),
            "id": proj.id,
        }

        if fetch_allocations:
            allocations_qs = proj.allocations.all()
            # NOTE(jason): we cannot sort using .order_by().reverse() or any
            # other Django ORM utility here! It will break the prefetch_related
            # behavior and cause a huge performance degradation.
            # We can ONLY do proj.allocations.all() -- this is because we have
            # already called this function when (possibly) fetching allocation
            # balances, and we store the balance counters over top of the DB
            # values in that case. If we do a different type of query, those
            # cached values get effectively ignored. This is pretty hacky; we
            # should probably somehow store the pre-fetched balances in a
            # separate structure and pull it in here somehow.
            allocs = sorted(
                allocations_qs, key=attrgetter("date_requested"), reverse=True
            )
            if alloc_status:
                allocs = [a for a in allocs if a.status in alloc_status]
            json_proj["allocations"] = [a.as_dict() for a in allocs]

        return json_proj

    def __hash__(self):
        return hash(self.id)


class ProjectExtras(models.Model):
    tas_project_id = models.IntegerField(primary_key=True)
    charge_code = models.CharField(max_length=50, blank=False, null=False)
    nickname = models.CharField(max_length=50, blank=False, null=False, unique=True)


class ProjectPIAlias(models.Model):
    pi = models.ForeignKey(
        settings.AUTH_USER_MODEL, related_name="pi", on_delete=models.CASCADE
    )
    alias = models.CharField(max_length=100)


class InvitationQuerySet(models.QuerySet):
    pass


class InvitationManager(models.Manager):
    pass


def _generate_secret():
    """Generate secure code.

    https://docs.python.org/3/library/secrets.html#secrets.token_urlsafe
    Each byte creates 1.3 characters on average, but we need to store into
    a fixed length field. Using nchars for both bytes and characters ensures
    that we always have sufficient randomness, but will fit in the db field.
    As of 2021, a resonable standard is 20 bytes of randomness, or 26 characters.
    """
    nbytes = 26
    nchars = nbytes
    return secrets.token_urlsafe(nbytes)[:nchars]


def _generate_expiration():
    now = timezone.now()
    duration = timezone.timedelta(days=Invitation.default_days_until_expiration())
    return now + duration


class Invitation(models.Model):
    """Model to hold invitations of users to projects."""

    STATUS_ISSUED = "ISSUED"
    STATUS_ACCEPTED = "ACCEPTED"
    STATUS_BEYOND_DURATION = "BEYOND_DURATION"
    STATUSES = [
        (STATUS_ISSUED, "Issued"),
        (STATUS_ACCEPTED, "Accepted"),
        (STATUS_BEYOND_DURATION, "Beyond Duration"),
    ]

    @staticmethod
    def default_days_until_expiration():
        return 30

    # This information is needed on creation
    project = models.ForeignKey(Project, on_delete=models.CASCADE)
    user_issued = models.ForeignKey(
        settings.AUTH_USER_MODEL, on_delete=models.DO_NOTHING, editable=False
    )
    date_issued = models.DateTimeField(auto_now_add=True, editable=False)
    date_expires = models.DateTimeField(default=_generate_expiration, editable=True)
    email_address = models.EmailField(null=True)
    email_code = models.CharField(
        max_length=26, default=_generate_secret, editable=False, null=True
    )

    status = models.CharField(
        choices=STATUSES, max_length=30, default=STATUS_ISSUED, editable=False
    )

    # This information is filled on response
    user_accepted = models.ForeignKey(
        settings.AUTH_USER_MODEL,
        on_delete=models.DO_NOTHING,
        related_name="accepted_user",
        editable=False,
        null=True,
    )
    date_accepted = models.DateTimeField(auto_now_add=False, editable=False, null=True)
    duration = models.IntegerField(null=True)

    def date_exceeds_duration(self):
        return self.date_accepted + timedelta(hours=self.duration)

    def __str__(self) -> str:
        return f"{self.email_address}, {self.email_code}, {self.status}, {'EXPIRED' if self._is_expired() else self.date_expires}"

    objects = InvitationManager()

    def accept(self, user):
        self.status = Invitation.STATUS_ACCEPTED
        self.date_accepted = timezone.now()
        self.user_accepted = user
        self.save()

    def get_cant_accept_reason(self):
        if not self._is_accepted():
            return "This invitation has already been accepted!"
        elif not self._is_expired():
            return "This invitation has expired!"

    def can_accept(self):
        return not self._is_accepted() and not self._is_expired()

    def _is_accepted(self):
        return self.status == Invitation.STATUS_ACCEPTED

    def _is_expired(self):
        return self.date_expires < timezone.now()


class JoinLink(models.Model):
    """
    Model similar to invitations, but a single link which allows many users to request
    to join a project. The link generated by this model doesn't expire.
    """

    project = models.OneToOneField(
        Project, on_delete=models.CASCADE, related_name="join_link", editable=False
    )
    secret = models.CharField(max_length=26, default=_generate_secret, unique=True)

    def get_url(self, request):
        return request.build_absolute_uri(
            reverse("projects:reqeust_to_join", args=[self.secret])
        )

    def has_join_request(self, user):
        return self.join_requests.filter(user=user).exists()


class JoinRequest(models.Model):
    """
    Represents a "click" on a JoinLink
    """

    class Meta:
        constraints = [
            models.UniqueConstraint(
                fields=["join_link", "user"],
                name="join_request_user_link_unique_constraint",
            )
        ]

    class Status(models.TextChoices):
        PENDING = _("pending")
        ACCEPTED = _("accepted")
        REJECTED = _("rejected")

    join_link = models.ForeignKey(
        JoinLink,
        on_delete=models.DO_NOTHING,
        related_name="join_requests",
        editable=False,
    )
    user = models.ForeignKey(
        settings.AUTH_USER_MODEL,
        on_delete=models.CASCADE,
        editable=False,
        related_name="join_requests",
    )
    status = models.CharField(
        choices=Status.choices,
        max_length=max(len(c) for c in Status.values),
        default=Status.PENDING,
    )
    decided_at = models.DateTimeField(null=True)

    def is_accepted(self):
        return self.status == JoinRequest.Status.ACCEPTED

    def is_rejected(self):
        return self.status == JoinRequest.Status.REJECTED

    def is_pending(self):
        return self.status == JoinRequest.Status.PENDING

    @transaction.atomic
    def _update_status(self, status):
        if not self.is_pending():
            raise DataError(
                "Attempted to update join link that has already been decided!"
            )
        self.status = status
        self.decided_at = timezone.now()
        self.save(update_fields=["status", "decided_at"])

    def accept(self):
        self._update_status(JoinRequest.Status.ACCEPTED)

    def reject(self):
        self._update_status(JoinRequest.Status.REJECTED)


class PublicationManager(models.Manager):
    def create_from_bibtex(self, bibtex_entry, project, username, source, status):
        pub = Publication()

        pub.project_id = project.id

        pub.publication_type = PublicationUtils.get_pub_type(bibtex_entry)
        pub.title = pip.strict(bibtex_entry.get("title", ""))
        pub.year = bibtex_entry.get("year")
        pub.month = PublicationUtils.get_month(bibtex_entry)
        pub.author = pip.strict(bibtex_entry.get("author", ""))
        pub.bibtex_source = json.dumps(bibtex_entry)
        pub.added_by_username = username
        pub.forum = PublicationUtils.get_forum(bibtex_entry)
        pub.link = PublicationUtils.get_link(bibtex_entry)
        pub.doi = bibtex_entry.get("doi")
        pub.source = source
        pub.status = status

        pub.save()
        return pub


class Publication(models.Model):
    STATUS_SUBMITTED = "SUBMITTED"
    STATUS_APPROVED = "APPROVED"
<<<<<<< HEAD
    STATUS_DUPLICATE = "DUPLICATE"
    STATUS_REJECTED = "REJECTED"

    STATUSES = [
        (STATUS_SUBMITTED, "Submitted"),
        (STATUS_APPROVED, "Approved"),
        (STATUS_DUPLICATE, "Duplicate"),
        (STATUS_REJECTED, "Rejected"),
=======
    STATUS_IMPORTED = "IMPORTED"
    STATUSES = [
        (STATUS_SUBMITTED, "Submitted"),
        (STATUS_APPROVED, "Approved"),
        (STATUS_IMPORTED, "Imported"),
>>>>>>> c98b81fd
    ]

    # keys to report in __repr__
    PUBLICATION_REPORT_FIELDS = [
        "title",
        "author",
        "year",
        "publication_type",
        "forum",
<<<<<<< HEAD
=======
        "year",
        "month",
        "author",
>>>>>>> c98b81fd
        "bibtex_source",
        "link",
        "doi",
        "status",
    ]

    tas_project_id = models.IntegerField(null=True)
    project = models.ForeignKey(
        Project, related_name="project_publication", null=True, on_delete=models.CASCADE
    )
    publication_type = models.CharField(max_length=50, null=False)
    forum = models.CharField(max_length=500, null=True, blank=True)
    title = models.CharField(max_length=500, null=False)
    year = models.IntegerField(null=False)
    month = models.IntegerField(null=True, blank=True)
    author = models.CharField(max_length=500, null=False)
    bibtex_source = models.TextField()
    link = models.CharField(max_length=500, null=True, blank=True)
    added_by_username = models.CharField(max_length=100)
    doi = models.CharField(max_length=500, null=True, blank=True)
    source = models.CharField(max_length=100, null=False)
    status = models.CharField(choices=STATUSES, max_length=30, null=False)
<<<<<<< HEAD
    checked_for_duplicates = models.BooleanField(default=False, null=False)
=======
    approved_with = models.CharField(choices=APPROVED_WITH, max_length=30, null=True)
    scopus_citations = models.IntegerField(null=True)
    semantic_scholar_citations = models.IntegerField(null=True)
>>>>>>> c98b81fd

    def __str__(self) -> str:
        return f"{self.id} {self.title}, {self.author}, In {self.forum}. {self.year}"

    def __repr__(self) -> str:
        line_format = "{0:18} : {1}"
        lines = [
            line_format.format(ck, getattr(self, ck))
            for ck in self.PUBLICATION_REPORT_FIELDS
        ]
        return "\n" + "\n".join(lines)

    objects = PublicationManager()


class ChameleonPublication(models.Model):
    title = models.CharField(max_length=500, null=False)
    ref = models.CharField(max_length=40, null=True)


class Funding(models.Model):
    project = models.ForeignKey(
        Project, related_name="project_funding", null=True, on_delete=models.CASCADE
    )
    is_active = models.BooleanField(default=True, null=False)
    agency = models.CharField(max_length=200, null=False)
    award = models.CharField(max_length=200, null=True)
    grant_name = models.CharField(max_length=500, null=True)

    def __str__(self) -> str:
<<<<<<< HEAD
        return f"{self.agency} {self.award}-{self.grant_name}"


class PublicationSource(models.Model):
    """Model to hold information about source of publication and number of citations"""

    USER_REPORTED = "user_reported"
    SCOPUS = "scopus"
    SEMANTIC_SCHOLAR = "semantic_scholar"
    GOOGLE_SCHOLAR = "google_scholar"

    SOURCES = [
        (USER_REPORTED, "User Reported"),
        (SCOPUS, "Scopus"),
        (SEMANTIC_SCHOLAR, "Semantic scholar"),
        (GOOGLE_SCHOLAR, "Google Scholar"),
    ]

    APPROVED_WITH_PUBLICATION = "publication"
    APPROVED_WITH_JUSTIFICATION = "justification"
    APPROVED_WITH_EMAIL = "email"

    APPROVED_WITH = [
        (APPROVED_WITH_PUBLICATION, "Publication"),
        (APPROVED_WITH_JUSTIFICATION, "Justification"),
        (APPROVED_WITH_EMAIL, "Email"),
    ]

    SOURCE_REPORT_FIELDS = [
        "name",
        "is_found_by_algorithm",
        "cites_chameleon",
        "acknowledges_chameleon",
        "approved_with",
    ]

    publication = models.ForeignKey(
        Publication, related_name="sources", on_delete=models.CASCADE
    )
    name = models.CharField(max_length=30, choices=SOURCES)
    citation_count = models.IntegerField(default=0, null=False)
    # auto_add_now does not allow to insert with a custom datetime
    entry_created_date = models.DateField(default=timezone.now)
    # if the publication identified by the source
    # using our algorithm to find publications ref Chamaeleon
    is_found_by_algorithm = models.BooleanField(default=False, null=False)
    cites_chameleon = models.BooleanField(default=False, null=False)
    acknowledges_chameleon = models.BooleanField(default=False, null=False)
    approved_with = models.CharField(choices=APPROVED_WITH, max_length=30, null=True)

    class Meta:
        constraints = [
            models.UniqueConstraint(
                fields=["publication", "name"], name="Unique source for a publication"
            ),
            models.CheckConstraint(
                # if the publication is approved then approved_with must have a value
                check=(
                    models.Q(
                        publication__status=Publication.STATUS_APPROVED,
                        approved_with__isnull=False,
                    )
                    | ~models.Q(publication__status=Publication.STATUS_APPROVED)
                ),
                name="valid_approved_with_for_approved_status",
            ),
        ]

    def __str__(self):
        return self.name

    def __repr__(self) -> str:
        line_format = "{0:24} : {1}"
        lines = [
            line_format.format(ck, getattr(self, ck))
            for ck in self.SOURCE_REPORT_FIELDS
        ]
        return "\n" + "\n".join(lines)


class PublicationDuplicate(models.Model):
    """Model to hold information about duplicate publications"""

    duplicate = models.ForeignKey(
        Publication, related_name="duplicate_of", on_delete=models.CASCADE
    )
    original = models.ForeignKey(
        Publication, related_name="duplicates", on_delete=models.CASCADE
    )

    class Meta:
        constraints = [
            models.UniqueConstraint(
                fields=["duplicate", "original"],
                name="Unique duplicate to its duplicate of publication",
            )
        ]
=======
        return f"{self.agency} {self.award}-{self.grant_name}"
>>>>>>> c98b81fd
<|MERGE_RESOLUTION|>--- conflicted
+++ resolved
@@ -319,7 +319,6 @@
 class Publication(models.Model):
     STATUS_SUBMITTED = "SUBMITTED"
     STATUS_APPROVED = "APPROVED"
-<<<<<<< HEAD
     STATUS_DUPLICATE = "DUPLICATE"
     STATUS_REJECTED = "REJECTED"
 
@@ -328,13 +327,6 @@
         (STATUS_APPROVED, "Approved"),
         (STATUS_DUPLICATE, "Duplicate"),
         (STATUS_REJECTED, "Rejected"),
-=======
-    STATUS_IMPORTED = "IMPORTED"
-    STATUSES = [
-        (STATUS_SUBMITTED, "Submitted"),
-        (STATUS_APPROVED, "Approved"),
-        (STATUS_IMPORTED, "Imported"),
->>>>>>> c98b81fd
     ]
 
     # keys to report in __repr__
@@ -344,12 +336,6 @@
         "year",
         "publication_type",
         "forum",
-<<<<<<< HEAD
-=======
-        "year",
-        "month",
-        "author",
->>>>>>> c98b81fd
         "bibtex_source",
         "link",
         "doi",
@@ -372,13 +358,7 @@
     doi = models.CharField(max_length=500, null=True, blank=True)
     source = models.CharField(max_length=100, null=False)
     status = models.CharField(choices=STATUSES, max_length=30, null=False)
-<<<<<<< HEAD
     checked_for_duplicates = models.BooleanField(default=False, null=False)
-=======
-    approved_with = models.CharField(choices=APPROVED_WITH, max_length=30, null=True)
-    scopus_citations = models.IntegerField(null=True)
-    semantic_scholar_citations = models.IntegerField(null=True)
->>>>>>> c98b81fd
 
     def __str__(self) -> str:
         return f"{self.id} {self.title}, {self.author}, In {self.forum}. {self.year}"
@@ -409,7 +389,6 @@
     grant_name = models.CharField(max_length=500, null=True)
 
     def __str__(self) -> str:
-<<<<<<< HEAD
         return f"{self.agency} {self.award}-{self.grant_name}"
 
 
@@ -506,7 +485,4 @@
                 fields=["duplicate", "original"],
                 name="Unique duplicate to its duplicate of publication",
             )
-        ]
-=======
-        return f"{self.agency} {self.award}-{self.grant_name}"
->>>>>>> c98b81fd
+        ]