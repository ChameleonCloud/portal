{% extends 'layout/user.html' %}
{% load static bootstrap3 chameleon_tags %}
{% block title %}Project - {{ project.chargeCode }}{% endblock %}
{% block content %}
{% if can_manage_project %}
<a href="/user/projects/add/publications/{{project.id}}" class="btn btn-info pull-right">
  <i class="fa fa-plus-circle"></i> Add Publications
</a>
{% endif %}
<h2>
  {{ project.title }} |
  <small>{{ project.chargeCode }}</small>
</h2>

<div class="table-responsive">
  <table class="table">
    <tbody>
      <tr>
        <th>PI</th>
        <td>
          {{ project.pi.firstName }} {{ project.pi.lastName }} <a href="mailto:{{ project.pi.email }}">&lt;{{ project.pi.email }}&gt;</a>
          {% if project.pi.institution %}{{ project.pi.institution}}{% endif %}
        </td>
      </tr>
      <tr>
        <th>Nickname</th>
        <td>
          {% if can_manage_project %}
            <span id='project_nickname'>{{ project_nickname|default_if_none:'' }}</span><span id='icon_show_edit' title="Edit" style="padding-left: 5px;" class="glyphicon glyphicon-edit"></span>
            <span id='project_edit_form' class='hidden'>
            <form method="POST" id='frm_edit_nickname' name='frm_edit_nickname'>
              {% csrf_token %}
              {% bootstrap_form nickname_form %}
            <button type="submit" class="btn btn-xs" id="btn_update_project_nickname">Update</button>
            <button type="button" class="btn btn-xs" id="btn_cancel">Cancel</button>
            </form>
          </span>
          {% else %}
            <span id='project_nickname'>{{ project_nickname|default_if_none:'' }}</span>
          {% endif %}
          </td>
      </tr>
      <tr>
        <th>Abstract</th>
        <td style="white-space:pre-wrap;">{{ project.description }}</td>
      </tr>
      <tr>
        <th>Type</th>
        <td>
          {% if is_admin %}
            <span id='project_type'>{{ project_type|default_if_none:'' }}</span><span id='icon_show_type_edit' title="Edit" style="padding-left: 5px;" class="glyphicon glyphicon-edit"></span>
            <span id='project_type_edit_form' class='hidden'>
            <form method="POST" id='project_type_edit_form' name='frm_edit_type'>
              {% csrf_token %}
              {% bootstrap_form type_form %}
            <button type="submit" class="btn btn-xs" id="btn_update_project_type">Update</button>
            <button type="button" class="btn btn-xs" id="btn_type_cancel">Cancel</button>
            </form>
          </span>
          {% else %}
            <span id='project_type'>{{ project_type|default_if_none:'' }}</span>
          {% endif %}
        </td>
      </tr>
      <tr>
        <th>Field of Science</th>
        <td>{{ project.field }}</td>
      </tr>
    </tbody>
  </table>
</div>

<h3>Allocations</h3>
<div class="allocations">
  {% if project.has_inactive_allocations %}
    <button class="btn btn-xs btn-default pull-right" name="allocation-display-toggle">Toggle inactive allocations</button>
  {% endif %}

  {% if not project.has_active_allocations and not project.has_approved_allocations and not project.has_pending_allocations %}
    {% if project.has_rejected_allocations %}
      {% for alloc in project.rejected_allocations %}
        {% include 'projects/allocation.html' %}
      {% endfor %}
    {% else %}
      <div class="alert alert-info">
        <h4>No current allocations</h4>
        <p>
          You don't have any current allocations. This could be because your allocation
          recently expired or your project is new and you have not requested one yet.
          Please click on the <b>Request Allocation</b> below to get started!
        </p>
      </div>
      <a class="btn btn-primary btn-sm" href="{% url 'projects:create_allocation' project.id %}">
        <i class="fa fa-plus"></i>
        Request Allocation
      </a>
    {% endif %}

  {% else %}
    {% for alloc in project.active_allocations %}
      {% include 'projects/allocation.html' %}
    {% endfor %}
    {% for alloc in project.approved_allocations %}
      {% include 'projects/allocation.html' %}
    {% endfor %}
    {% for alloc in project.pending_allocations %}
      {% include 'projects/allocation.html' %}
    {% endfor %}
  {% endif %}

  {% if project.has_active_allocations or project.has_approved_allocations or project.has_pending_allocations %}
     {% if project.has_rejected_allocations %}
       {% for alloc in project.rejected_allocations %}
         {% include 'projects/allocation.html' %}
       {% endfor %}
     {% endif %}
  {% endif %}

  {% for alloc in project.inactive_allocations %}
    {% include 'projects/allocation.html' %}
  {% endfor %}
</div>

<<<<<<< HEAD
{% if not is_on_day_pass %}
<h3>Project Users</h3>

{% if is_pi %}
  <form class="form-inline" role="form" method="post">
    {% csrf_token %}
    {% bootstrap_form form %}
    <div class="form-group">
      <button type="submit" class="btn btn-default" name="add_user">Add user</button>
    </div>
  </form>
=======
<h3>Project Members</h3>

{% if can_manage_project_membership %}
<form class="form-inline" role="form" method="post">
  {% csrf_token %}
  {% bootstrap_form form %}
  <div class="form-group">
    <button type="submit" class="btn btn-default" name="add_user">Add user</button>
  </div>
</form>
>>>>>>> c2169f86
{% endif %}

<br>
<br>
<table width=100%>
  <tr>
    <th>Username</th>
    <th>First Name</th>
    <th>Last Name</th>
    <th>Email</th>
    <th>Role</th>
    <th></th>
  </tr>
  {% for u in users %}
<<<<<<< HEAD
  <li>
      {% if is_pi and u.username != request.user.username %}
      <form role="form" method="post" style="display:inline">
        {% csrf_token %}
        <input type="hidden" name="user_ref" value="{{ u.username }}">
        <button type="submit" class="btn btn-xs btn-link" name="del_user"><i class="fa fa-minus-square text-danger"></i><span class="sr-only">Remove user</span></button>
      </form>
    {% endif %}
    <strong>{{ u.username }}</strong>{% if u.email %}: {{ u.first_name }} {{ u.last_name }} ({{ u.email }}) {% if u.day_pass %} Day pass: {{ u.day_pass }} remain {% endif %} {% endif %}
  </li>
  {% endfor %}
</ul>

{% if is_pi %}
  <h4>Pending Invitations</h4>

  <ul class="list-unstyled">
    {% for i in invitations %}
    <li>
      {{ i.email_address }}
      {% if i.duration %} ({{ i.duration }} hours) {% endif %}
      <form role="form" method="post" style="display:inline">
        {% csrf_token %}
        <input type="hidden" name="invite_id" value="{{ i.id }}">
        <button type="submit" class="btn btn-xs btn-link" name="resend_invite"><i class="fa fa-envelope text-info"></i><span class="sr-only">Resend invitation</span></button>
      </form>
      <form role="form" method="post" style="display:inline">
        {% csrf_token %}
        <input type="hidden" name="invite_id" value="{{ i.id }}">
        <button type="submit" class="btn btn-xs btn-link" name="del_invite"><i class="fa fa-minus-square text-danger"></i><span class="sr-only">Remove invitation</span></button>
      </form>
    </li>
    {% endfor %}
  </ul>
{% endif %}
=======
  <tr>
    <td>{{ u.username }}</td>
    <td>{{ u.first_name }}</td>
    <td>{{ u.last_name }}</td>
    <td>{{ u.email }}</td>
    <td>
       <form role="form" method="post" style="display:inline">
         {% csrf_token %}
         <input type="hidden" name="user_ref" value="{{ u.username }}">
         <select id="role_{{ u.id }}" name="user_role" class="form-select role_selector" data-initial="{{ u.role }}" disabled>
           {% for role in roles %}
             <option value="{{ role }}" {% if role == u.role %}selected disabled{% endif %}>{{ role }}</option>
           {% endfor %}
         </select>
         <button type="submit" id="submit_role_{{ u.id }}" class="btn btn-xs btn-primary" name="change_role" style="display:none;">Submit</button>
         <button type="button" onclick="resetRole('role_{{ u.id }}')" id="cancel_role_{{ u.id }}" class="btn btn-xs btn-danger" style="display:none;">Cancel</button>
       </form>
    </td>
    <td>
      {% if u.username != request.user.username %}
      <div class="dropdown">
        <button class="btn btn-secondary dropdown-toggle" type="button" id="dropdownMenuButton" data-toggle="dropdown" aria-haspopup="true" aria-expanded="false" {% if not can_manage_project_membership %}disabled{%endif%}>
          <i class="fa fa-gear text-info dropbtn"></i><span class="sr-only">Manage Member</span>
        </button>
        <div class="dropdown-menu dropdown-content" aria-labelledby="dropdownMenuButton">
          {% if can_manage_project %}
          <button onclick="enableChangeRole('{{ u.id }}')" class="btn btn-xs btn-block">Change Role</button>
          {% endif %}
          {% if can_manage_project_membership %}
          <form role="form" method="post" style="display:inline">
            {% csrf_token %}
            <input type="hidden" name="user_ref" value="{{ u.username }}">
            <button type="submit" class="btn btn-xs btn-danger btn-block" name="del_user">Remove user</button>
          </form>
          {% endif %}
        </div>
      </div>
      {% endif %}
    </td>
  </tr>
  {% endfor %}
  {% for i in invitations %}
  <tr>
    <td>--</td>
    <td>--</td>
    <td>--</td>
    <td>{{ i.email_address }}</td>
    <td>Pending Invitation - {{ i.status }}</td>
    <td>
    <div class="dropdown">
      <button class="btn btn-secondary dropdown-toggle" type="button" id="dropdownMenuButton" data-toggle="dropdown" aria-haspopup="true" aria-expanded="false" {% if not can_manage_project_membership %}disabled{%endif%}>
        <i class="fa fa-gear text-info dropbtn"></i><span class="sr-only">Manage Member</span>
      </button>
      <div class="dropdown-menu dropdown-content" aria-labelledby="dropdownMenuButton">
          {% if can_manage_project_membership %}
          <form role="form" method="post" style="display:inline">
            {% csrf_token %}
            <input type="hidden" name="invite_id" value="{{ i.id }}">
            <button type="submit" class="btn btn-xs btn-block" name="resend_invite">Resend invitation</button>
          </form>
          <form role="form" method="post" style="display:inline">
            {% csrf_token %}
            <input type="hidden" name="invite_id" value="{{ i.id }}">
            <button type="submit" class="btn btn-xs btn-danger btn-block" name="del_invite">Remove invitation</button>
          </form>
          {% endif %}
      </div>
    </div>
    </td>
  </tr>
  {% endfor %}
</table>
<br>
<br>
>>>>>>> c2169f86

{% endif %}

{% comment %}
{% if project.has_active_allocations %}
<h3>Usage</h3>
{% for alloc in project.active_allocations %}
<div id="usageChart" start="{{alloc.start|date:'Y-m-d'}}" end="{{alloc.end|date:'Y-m-d'}}" allocation-id="{{alloc.id}}" project-id="{{project.id}}" ></div>
{% endfor %}
{% endif %}
{% endcomment %}
{% endblock %}


{% block scripts %}
<script src="https://code.highcharts.com/highcharts.js"></script>
<script src="{% static 'projects/js/allocations.js' %}" type="text/javascript"></script>
<script src="{% static 'projects/js/members.js' %}" type="text/javascript"></script>
<link rel="stylesheet" type="text/css" href="{% static 'projects/css/members.scss' %}" />
{% endblock %}<|MERGE_RESOLUTION|>--- conflicted
+++ resolved
@@ -121,19 +121,6 @@
   {% endfor %}
 </div>
 
-<<<<<<< HEAD
-{% if not is_on_day_pass %}
-<h3>Project Users</h3>
-
-{% if is_pi %}
-  <form class="form-inline" role="form" method="post">
-    {% csrf_token %}
-    {% bootstrap_form form %}
-    <div class="form-group">
-      <button type="submit" class="btn btn-default" name="add_user">Add user</button>
-    </div>
-  </form>
-=======
 <h3>Project Members</h3>
 
 {% if can_manage_project_membership %}
@@ -144,7 +131,6 @@
     <button type="submit" class="btn btn-default" name="add_user">Add user</button>
   </div>
 </form>
->>>>>>> c2169f86
 {% endif %}
 
 <br>
@@ -159,43 +145,6 @@
     <th></th>
   </tr>
   {% for u in users %}
-<<<<<<< HEAD
-  <li>
-      {% if is_pi and u.username != request.user.username %}
-      <form role="form" method="post" style="display:inline">
-        {% csrf_token %}
-        <input type="hidden" name="user_ref" value="{{ u.username }}">
-        <button type="submit" class="btn btn-xs btn-link" name="del_user"><i class="fa fa-minus-square text-danger"></i><span class="sr-only">Remove user</span></button>
-      </form>
-    {% endif %}
-    <strong>{{ u.username }}</strong>{% if u.email %}: {{ u.first_name }} {{ u.last_name }} ({{ u.email }}) {% if u.day_pass %} Day pass: {{ u.day_pass }} remain {% endif %} {% endif %}
-  </li>
-  {% endfor %}
-</ul>
-
-{% if is_pi %}
-  <h4>Pending Invitations</h4>
-
-  <ul class="list-unstyled">
-    {% for i in invitations %}
-    <li>
-      {{ i.email_address }}
-      {% if i.duration %} ({{ i.duration }} hours) {% endif %}
-      <form role="form" method="post" style="display:inline">
-        {% csrf_token %}
-        <input type="hidden" name="invite_id" value="{{ i.id }}">
-        <button type="submit" class="btn btn-xs btn-link" name="resend_invite"><i class="fa fa-envelope text-info"></i><span class="sr-only">Resend invitation</span></button>
-      </form>
-      <form role="form" method="post" style="display:inline">
-        {% csrf_token %}
-        <input type="hidden" name="invite_id" value="{{ i.id }}">
-        <button type="submit" class="btn btn-xs btn-link" name="del_invite"><i class="fa fa-minus-square text-danger"></i><span class="sr-only">Remove invitation</span></button>
-      </form>
-    </li>
-    {% endfor %}
-  </ul>
-{% endif %}
-=======
   <tr>
     <td>{{ u.username }}</td>
     <td>{{ u.first_name }}</td>
@@ -235,6 +184,7 @@
       </div>
       {% endif %}
     </td>
+    <td>{% if u.day_pass %} Day pass: {{ u.day_pass }} remain {% endif %}</td>
   </tr>
   {% endfor %}
   {% for i in invitations %}
@@ -243,7 +193,10 @@
     <td>--</td>
     <td>--</td>
     <td>{{ i.email_address }}</td>
-    <td>Pending Invitation - {{ i.status }}</td>
+    <td>
+      Pending Invitation - {{ i.status }}
+      {% if i.duration %} ({{ i.duration }} hours) {% endif %}
+    </td>
     <td>
     <div class="dropdown">
       <button class="btn btn-secondary dropdown-toggle" type="button" id="dropdownMenuButton" data-toggle="dropdown" aria-haspopup="true" aria-expanded="false" {% if not can_manage_project_membership %}disabled{%endif%}>
@@ -270,9 +223,6 @@
 </table>
 <br>
 <br>
->>>>>>> c2169f86
-
-{% endif %}
 
 {% comment %}
 {% if project.has_active_allocations %}
