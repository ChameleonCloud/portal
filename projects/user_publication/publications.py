<<<<<<< HEAD
from datetime import datetime
from projects.user_publication import semantic_scholar
from projects.user_publication import scopus
from projects.user_publication import gscholar
from projects.user_publication.utils import report_publications, export_publications
=======
>>>>>>> 409b83b5
import logging

from projects.user_publication import scopus, semantic_scholar
from projects.user_publication.utils import (export_publications,
                                             report_publications)

logger = logging.getLogger(__name__)


def _is_same_publication(o_pub, d_pub):
    # check if original publication is same as duplicate
    if o_pub.title == d_pub.title and o_pub.year == d_pub.year:
        return True
    return False


def _get_unique_pubs(pubs):
    pub_titles = {}
    for p in pubs:
        o_pub = pub_titles.get(p.title, None)
        if not o_pub:
            # first seen - update the dict with publication
            pub_titles[p.title] = p
            continue
        if _is_same_publication(o_pub, p):
            logger.info(
                f"removing duplicate publication {p} - original publication - {o_pub}"
            )
            pubs.remove(p)
    return pubs


def import_pubs(dry_run=True, file_name="", year_low=2014, year_high=datetime.now().year):
    pubs = []
    pubs.extend(gscholar.pub_import(
        dry_run,
        scraper_api_key="7dce61330ae5c75de49cc4d2238b91f1",
        year_low=year_low,
        year_high=year_high
    ))
    # pubs.extend(scopus.pub_import(dry_run))
    # pubs.extend(semantic_scholar.pub_import(dry_run))
    pubs = _get_unique_pubs(pubs)
    # displays them on console
    report_publications(pubs)
    if file_name:
        export_publications(pubs, file_name)
    if not dry_run:
        for pub in pubs:
            pub.save()
    return pubs
<|MERGE_RESOLUTION|>--- conflicted
+++ resolved
@@ -1,59 +1,56 @@
-<<<<<<< HEAD
-from datetime import datetime
-from projects.user_publication import semantic_scholar
-from projects.user_publication import scopus
-from projects.user_publication import gscholar
-from projects.user_publication.utils import report_publications, export_publications
-=======
->>>>>>> 409b83b5
-import logging
-
-from projects.user_publication import scopus, semantic_scholar
-from projects.user_publication.utils import (export_publications,
-                                             report_publications)
-
-logger = logging.getLogger(__name__)
-
-
-def _is_same_publication(o_pub, d_pub):
-    # check if original publication is same as duplicate
-    if o_pub.title == d_pub.title and o_pub.year == d_pub.year:
-        return True
-    return False
-
-
-def _get_unique_pubs(pubs):
-    pub_titles = {}
-    for p in pubs:
-        o_pub = pub_titles.get(p.title, None)
-        if not o_pub:
-            # first seen - update the dict with publication
-            pub_titles[p.title] = p
-            continue
-        if _is_same_publication(o_pub, p):
-            logger.info(
-                f"removing duplicate publication {p} - original publication - {o_pub}"
-            )
-            pubs.remove(p)
-    return pubs
-
-
-def import_pubs(dry_run=True, file_name="", year_low=2014, year_high=datetime.now().year):
-    pubs = []
-    pubs.extend(gscholar.pub_import(
-        dry_run,
-        scraper_api_key="7dce61330ae5c75de49cc4d2238b91f1",
-        year_low=year_low,
-        year_high=year_high
-    ))
-    # pubs.extend(scopus.pub_import(dry_run))
-    # pubs.extend(semantic_scholar.pub_import(dry_run))
-    pubs = _get_unique_pubs(pubs)
-    # displays them on console
-    report_publications(pubs)
-    if file_name:
-        export_publications(pubs, file_name)
-    if not dry_run:
-        for pub in pubs:
-            pub.save()
-    return pubs
+from datetime import datetime
+from projects.user_publication import semantic_scholar
+from projects.user_publication import scopus
+from projects.user_publication import gscholar
+from projects.user_publication.utils import report_publications, export_publications
+import logging
+
+from projects.user_publication import scopus, semantic_scholar
+from projects.user_publication.utils import (export_publications,
+                                             report_publications)
+
+logger = logging.getLogger(__name__)
+
+
+def _is_same_publication(o_pub, d_pub):
+    # check if original publication is same as duplicate
+    if o_pub.title == d_pub.title and o_pub.year == d_pub.year:
+        return True
+    return False
+
+
+def _get_unique_pubs(pubs):
+    pub_titles = {}
+    for p in pubs:
+        o_pub = pub_titles.get(p.title, None)
+        if not o_pub:
+            # first seen - update the dict with publication
+            pub_titles[p.title] = p
+            continue
+        if _is_same_publication(o_pub, p):
+            logger.info(
+                f"removing duplicate publication {p} - original publication - {o_pub}"
+            )
+            pubs.remove(p)
+    return pubs
+
+
+def import_pubs(dry_run=True, file_name="", year_low=2014, year_high=datetime.now().year):
+    pubs = []
+    pubs.extend(gscholar.pub_import(
+        dry_run,
+        scraper_api_key="7dce61330ae5c75de49cc4d2238b91f1",
+        year_low=year_low,
+        year_high=year_high
+    ))
+    # pubs.extend(scopus.pub_import(dry_run))
+    # pubs.extend(semantic_scholar.pub_import(dry_run))
+    pubs = _get_unique_pubs(pubs)
+    # displays them on console
+    report_publications(pubs)
+    if file_name:
+        export_publications(pubs, file_name)
+    if not dry_run:
+        for pub in pubs:
+            pub.save()
+    return pubs