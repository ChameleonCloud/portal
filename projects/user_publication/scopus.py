import datetime
import logging
import re

from pybliometrics.scopus import AbstractRetrieval, ScopusSearch
from requests import ReadTimeout

<<<<<<< HEAD
from projects.models import Publication, PublicationSource
=======
from projects.models import ChameleonPublication, Publication
>>>>>>> c98b81fd
from projects.user_publication import utils

logger = logging.getLogger("projects")

CHAMELEON_QUERY = (
    "( TITLE (chameleon) OR REF (chameleon) OR ABS (chameleon) OR KEY (chameleon) )"
    "AND PUBYEAR > 2014 AND SUBJAREA(COMP)"
)

CHAMELEON_REFS_REGEX = [
    re.compile(pattern)
    for pattern in [
        "chameleon:(.*)testbed for computer science research",
        "lessons learned from(.*)chameleon testbed",
        "chameleon cloud testbed(.*)software defined networking",
        "chameleoncloud.org",
    ]
]


def _get_references(a):
    return a.references if a.references else []


<<<<<<< HEAD
=======



def _get_pub_type(scopus_pub_type):
    if scopus_pub_type == "Conference Paper":
        return "conference full paper"
    if scopus_pub_type == "Article" or scopus_pub_type == "Review":
        return "journal article"
    return scopus_pub_type


>>>>>>> c98b81fd
def _publication_references_chameleon(references):
    for ref in references:
        ref_title = ref.title.lower() if ref.title else ""
        ref_fulltext = ref.fulltext.lower() if ref.fulltext else ""
        for cref_regex in CHAMELEON_REFS_REGEX:
            if cref_regex.search(ref_title) or cref_regex.search(ref_fulltext):
                return True


def pub_import(dry_run=True):
    search = ScopusSearch(CHAMELEON_QUERY)
    logger.debug("Performed search")
    publications = []
    for raw_pub in search.results:
        logger.debug(f"Fetching results for {raw_pub.eid}")
        retries = 0
        references = None
        while retries < 5:
            try:
                references = _get_references(AbstractRetrieval(raw_pub.eid, view="REF"))
                break
            except ReadTimeout:
                msg = f"Failed abstract retrieval for {raw_pub.eid}."
                if retries < 5:
                    logger.warning(msg + " Retrying.")
                else:
                    logger.error(msg)
            retries += 1
        # If we retried 5 times to fetch references,
        # then consider the publication a lost cause
        if not references:
            continue
        if not _publication_references_chameleon(references):
            print(raw_pub.title, "Does not referece chameleon")
            continue
        title = utils.decode_unicode_text(raw_pub.title)
        published_on = datetime.datetime.strptime(raw_pub.coverDate, "%Y-%m-%d")
        year = published_on.year
        # get the author names with decoded unicode characters
        author_names = utils.decode_unicode_text(raw_pub.author_names)
<<<<<<< HEAD
        # authors as a list of strings "firstname lastname" format
        authors = [
            utils.format_author_name(author) for author in author_names.split(";")
        ]
=======
        authors = [utils.parse_author(author) for author in author_names.split(";")]
        proj = utils.guess_project_for_publication(authors, year)
        if not proj:
            continue

        if (
            not proj
            or ChameleonPublication.objects.filter(title__iexact=title).exists()
            or Publication.objects.filter(title=title, project_id=proj).exists()
        ):
            continue

>>>>>>> c98b81fd
        pub_model = Publication(
            title=title,
            year=year,
            month=published_on.month,
            author=" and ".join(authors),
<<<<<<< HEAD
            publication_type=PublicationUtils.get_pub_type(
                {"ENTRYTYPE": raw_pub.subtypeDescription}
            ),
=======
            entry_created_date=datetime.date.today(),
            project=proj,
            publication_type=_get_pub_type(raw_pub.subtypeDescription),
>>>>>>> c98b81fd
            bibtex_source="{}",
            added_by_username="admin",
            forum=raw_pub.publicationName,
            doi=raw_pub.doi,
            link=f"https://www.doi.org/{raw_pub.doi}" if raw_pub.doi else None,
<<<<<<< HEAD
            status=Publication.STATUS_SUBMITTED,
        )
        same_pub = utils.get_publication_with_same_attributes(pub_model, Publication)
        if same_pub.exists():
            utils.add_source_to_pub(same_pub.get(), PublicationSource.SCOPUS)
        publications.append((PublicationSource.SCOPUS, pub_model))
=======
            source="scopus",
            status=Publication.STATUS_IMPORTED,
        )
        publications.append(pub_model)
        if dry_run:
            logger.info(f"import {str(pub_model)}")
>>>>>>> c98b81fd
    return publications<|MERGE_RESOLUTION|>--- conflicted
+++ resolved
@@ -5,11 +5,7 @@
 from pybliometrics.scopus import AbstractRetrieval, ScopusSearch
 from requests import ReadTimeout
 
-<<<<<<< HEAD
 from projects.models import Publication, PublicationSource
-=======
-from projects.models import ChameleonPublication, Publication
->>>>>>> c98b81fd
 from projects.user_publication import utils
 
 logger = logging.getLogger("projects")
@@ -34,20 +30,6 @@
     return a.references if a.references else []
 
 
-<<<<<<< HEAD
-=======
-
-
-
-def _get_pub_type(scopus_pub_type):
-    if scopus_pub_type == "Conference Paper":
-        return "conference full paper"
-    if scopus_pub_type == "Article" or scopus_pub_type == "Review":
-        return "journal article"
-    return scopus_pub_type
-
-
->>>>>>> c98b81fd
 def _publication_references_chameleon(references):
     for ref in references:
         ref_title = ref.title.lower() if ref.title else ""
@@ -88,57 +70,27 @@
         year = published_on.year
         # get the author names with decoded unicode characters
         author_names = utils.decode_unicode_text(raw_pub.author_names)
-<<<<<<< HEAD
         # authors as a list of strings "firstname lastname" format
         authors = [
             utils.format_author_name(author) for author in author_names.split(";")
         ]
-=======
-        authors = [utils.parse_author(author) for author in author_names.split(";")]
-        proj = utils.guess_project_for_publication(authors, year)
-        if not proj:
-            continue
-
-        if (
-            not proj
-            or ChameleonPublication.objects.filter(title__iexact=title).exists()
-            or Publication.objects.filter(title=title, project_id=proj).exists()
-        ):
-            continue
-
->>>>>>> c98b81fd
         pub_model = Publication(
             title=title,
             year=year,
             month=published_on.month,
             author=" and ".join(authors),
-<<<<<<< HEAD
             publication_type=PublicationUtils.get_pub_type(
                 {"ENTRYTYPE": raw_pub.subtypeDescription}
             ),
-=======
-            entry_created_date=datetime.date.today(),
-            project=proj,
-            publication_type=_get_pub_type(raw_pub.subtypeDescription),
->>>>>>> c98b81fd
             bibtex_source="{}",
             added_by_username="admin",
             forum=raw_pub.publicationName,
             doi=raw_pub.doi,
             link=f"https://www.doi.org/{raw_pub.doi}" if raw_pub.doi else None,
-<<<<<<< HEAD
             status=Publication.STATUS_SUBMITTED,
         )
         same_pub = utils.get_publication_with_same_attributes(pub_model, Publication)
         if same_pub.exists():
             utils.add_source_to_pub(same_pub.get(), PublicationSource.SCOPUS)
         publications.append((PublicationSource.SCOPUS, pub_model))
-=======
-            source="scopus",
-            status=Publication.STATUS_IMPORTED,
-        )
-        publications.append(pub_model)
-        if dry_run:
-            logger.info(f"import {str(pub_model)}")
->>>>>>> c98b81fd
     return publications