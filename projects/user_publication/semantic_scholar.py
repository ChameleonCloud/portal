--- conflicted
+++ resolved
@@ -102,7 +102,6 @@
     return response.json().get("citations", [])
 
 
-<<<<<<< HEAD
 def _get_authors(aids):
     url = "https://api.semanticscholar.org/graph/v1/author/batch"
     fields = ["name", "aliases"]
@@ -114,9 +113,6 @@
         headers={"x-api-key": settings.SEMANTIC_SCHOLAR_API_KEY},
     )
     return response.json()
-=======
-
->>>>>>> c98b81fd
 
 
 def _get_pub_model(publication, dry_run=True):
@@ -131,7 +127,6 @@
         month = None
     if not year:
         return None
-<<<<<<< HEAD
     author_ids = [a["authorId"] for a in publication.get("authors", [])]
     author_details = _get_authors(author_ids)
     authors = set()
@@ -141,47 +136,25 @@
         authors.add(author_detail["name"])
         if author_detail["aliases"]:
             authors.update(set(author_detail["aliases"]))
-=======
-    authors = [a["name"] for a in publication.get("authors", [])]
-    proj = utils.guess_project_for_publication(authors, year)
->>>>>>> c98b81fd
     journal = publication.get("journal")
     if journal:
         forum = journal.get("name")
     else:
         forum = publication.get("venue")
     doi = (publication.get("externalIds", {}).get("DOI"),)
-<<<<<<< HEAD
     entry_type = ""
     if publication["publicationTypes"]:
         entry_type = ",".join(publication["publicationTypes"])
-=======
-
-    if (
-        not proj
-        or ChameleonPublication.objects.filter(title__iexact=title).exists()
-        or Publication.objects.filter(Q(title=title) | Q(project=proj)).exists()
-    ):
-        return None
-
->>>>>>> c98b81fd
     pub_model = Publication(
         title=title,
         year=year,
         month=month,
         author=" and ".join(a["name"] for a in publication.get("authors", [])),
-<<<<<<< HEAD
         bibtex_source=publication.get("citationStyles", {}),
-=======
-        entry_created_date=datetime.date.today(),
-        project=proj,
-        bibtex_source="{}",
->>>>>>> c98b81fd
         added_by_username="admin",
         forum=forum,
         doi=doi,
         link=f"https://www.doi.org/{doi}" if doi else publication.get("url"),
-<<<<<<< HEAD
         publication_type=PublicationUtils.get_pub_type(
             {"ENTRYTYPE": entry_type, "forum": forum}
         ),
@@ -190,14 +163,6 @@
     same_pub = utils.get_publication_with_same_attributes(pub_model, Publication)
     if same_pub.exists():
         utils.add_source_to_pub(same_pub.get(), PublicationSource.SEMANTIC_SCHOLAR)
-=======
-        publication_type=utils.get_pub_type(publication.get("publicationTypes", []), forum),
-        source="semantic_scholar",
-        status=Publication.STATUS_IMPORTED,
-    )
-    if dry_run:
-        logger.info(f"import {str(pub_model)}")
->>>>>>> c98b81fd
     return pub_model
 
 
@@ -207,19 +172,5 @@
         for cc in _get_citations(chameleon_pub.ref):
             p = _get_pub_model(cc, dry_run)
             if p:
-<<<<<<< HEAD
                 publications.append((PublicationSource.SEMANTIC_SCHOLAR, p))
-=======
-                publications.append(p)
-
-    pubs = _search_semantic_scholar("chameleon cloud testbed")
-    for raw_pub in pubs:
-        pub_year = raw_pub.get("year")
-        if not pub_year or pub_year <= 2014:
-            continue
-        if _publication_references_chameleon(raw_pub):
-            p = _get_pub_model(raw_pub, dry_run)
-            if p:
-                publications.append(p)
->>>>>>> c98b81fd
     return publications