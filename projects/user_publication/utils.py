--- conflicted
+++ resolved
@@ -7,17 +7,12 @@
 from difflib import SequenceMatcher
 
 import pytz
-<<<<<<< HEAD
 from django.contrib.auth.models import User
 from django.db import transaction
 from django.db.models import Q
 
 # from projects.models import Publication
 from util.keycloak_client import KeycloakClient
-=======
-from django.db.models import Q
-from django.utils.text import slugify
->>>>>>> c98b81fd
 
 LOG = logging.getLogger(__name__)
 
@@ -39,7 +34,6 @@
 ]
 
 
-<<<<<<< HEAD
 def get_publication_with_same_attributes(pub, publication_model_class):
     # return publications with exact title, forum, author and year
     return publication_model_class.objects.filter(
@@ -91,86 +85,17 @@
     de_text = (
         unicodedata.normalize("NFKD", en_text).encode("ascii", "ignore").decode("ascii")
     )
-=======
-def decode_unicode_text(en_text):
-    # for texts with unicode chars - accented chars replace them with eq ASCII
-    # to perform LIKE operation to database
-    de_text = slugify(en_text)
->>>>>>> c98b81fd
     if en_text != de_text:
         LOG.info(f"decoding - {en_text} to {de_text}")
     return de_text
 
 
-<<<<<<< HEAD
 def get_projects_of_users(usernames):
     kcc = KeycloakClient()
     projects = []
     for username in usernames:
         projects.extend(kcc.get_user_projects_by_username(username))
     return projects
-=======
-def guess_project_for_publication(authors, pub_year):
-    """
-    For a given publication, we figure out which project it is most-likely from by
-    finding out which projects were active during the publication year, and have a PI
-    in the publication's list of authors.
-    """
-    from projects.models import Project, ProjectPIAlias
-
-    # Build a complex filter for all projects which have a PI that matches an author name
-    name_filter = Q()
-    for author in authors:
-        author = decode_unicode_text(author)
-        try:
-            first_name, *_, last_name = author.rsplit(" ", 1)
-        except ValueError:
-            # There are some authors on semantic scholar with only a last name
-            name_filter |= Q(pi__last_name=author)
-            continue
-        name_filter |= Q(
-            pi__first_name__iexact=first_name, pi__last_name__iexact=last_name
-        )
-        aliases = ProjectPIAlias.objects.filter(alias__iexact=author)
-        # If the author has any aliases, look for those as well
-        for alias in aliases.all():
-            name_filter |= Q(
-                pi__first_name__iexact=alias.pi.first_name,
-                pi__last_name__iexact=alias.pi.last_name,
-            )
-    # Grab all the projects who have a publications written by one of the requested authors
-    projects = Project.objects.filter(name_filter)
-    if not projects.exists():
-        LOG.info(f"Could not find project for authors {authors}")
-        return
-    counter = Counter()
-    fake_start = datetime.datetime(year=9999, month=1, day=1, tzinfo=pytz.UTC)
-    fake_end = datetime.datetime(year=1, month=1, day=1, tzinfo=pytz.UTC)
-    for project in projects.all():
-        if not project.allocations.exists():
-            continue
-        # Consider the runtime of a project to be the start of its first allocation
-        # until the end of its last allocation
-        start = min(
-            alloc.start_date or fake_start for alloc in project.allocations.all()
-        )
-        end = max(
-            alloc.expiration_date or fake_end for alloc in project.allocations.all()
-        )
-        # If the publication took place during the lifetime of the project, record it
-        if start.year <= pub_year <= end.year + 1:
-            # Count the number of authors that appear in this project's publications
-            all_authors = {p.author.lower() for p in project.project_publication.all()}
-            found_authors = len({a for a in authors if a in all_authors})
-            counter.update({project: found_authors})
-
-    if len(counter) == 0:
-        LOG.info(
-            f"Could not find project during publication timeframe: "
-            f"(Year {pub_year}, authors {authors})"
-        )
-        return
->>>>>>> c98b81fd
 
 
 def is_project_prior_to_publication(project, pub_year):
@@ -183,14 +108,6 @@
         return True
     return False
 
-<<<<<<< HEAD
-=======
-def report_publications(pubs):
-    for pub in pubs:
-        print(pub.__repr__)
-        print("")
-    return
->>>>>>> c98b81fd
 
 def get_usernames_for_author(author):
     from projects.models import ProjectPIAlias
@@ -234,12 +151,6 @@
         return names[0]
 
 
-<<<<<<< HEAD
-class PublicationUtils:
-    # ratio threshold from difflib.SequenceMatcher for publication titles
-    SIMILARITY_THRESHOLD = 0.9
-    PUB_DUPLICATE_CHECK_SIMILARITY_THRESHOLD = 0.8
-=======
 def get_pub_type(types, forum):
     """Return the type of publication
 
@@ -275,12 +186,15 @@
         return "journal article"
     if "conference" in types or "proceeding" in forum or "conference" in forum:
         return "conference paper"
->>>>>>> c98b81fd
 
     return "other"
 
 
 class PublicationUtils:
+    # ratio threshold from difflib.SequenceMatcher for publication titles
+    SIMILARITY_THRESHOLD = 0.9
+    PUB_DUPLICATE_CHECK_SIMILARITY_THRESHOLD = 0.8
+
     @staticmethod
     def get_month(bibtex_entry):
         month = bibtex_entry.get("month")
@@ -337,16 +251,10 @@
 
     @staticmethod
     def get_pub_type(bibtex_entry):
-<<<<<<< HEAD
         """For a bibtex entry: dictionary
         with "ENTRYTYPE" key expected return type of publication based on ENTRYTYPE
         and other relevant text in the bibtex (excluding abstract)"""
         bibtex_types = bibtex_entry.get("ENTRYTYPE", "").lower()
-=======
-        bibtex_type = bibtex_entry.get("ENTRYTYPE")
-        if not bibtex_type:
-            return "other"
->>>>>>> c98b81fd
         bibtex_entry.pop("abstract", None)
         bibtex_as_str = str(bibtex_entry).lower()
 
@@ -364,7 +272,6 @@
             return "github"
         if "patent" in bibtex_as_str:
             return "patent"
-<<<<<<< HEAD
         for bibtex_type in bibtex_types.split(","):
             if bibtex_type == "incollection":
                 return "book chapter"
@@ -387,26 +294,10 @@
                 or "proceeding" in bibtex_as_str
             ):
                 return "conference paper"
-=======
-        if bibtex_type == "incollection":
-            return "book chapter"
-        if (
-            "techreport" in bibtex_as_str
-            or "tech report" in bibtex_as_str
-            or "internal report" in bibtex_as_str
-        ):
-            return "tech report"
-        if bibtex_type == "article":
-            return "journal article"
-        if bibtex_type == "inproceedings" or "proceeding" in bibtex_as_str:
-            return "conference paper"
-
->>>>>>> c98b81fd
         return "other"
 
     @staticmethod
     def how_similar(str1, str2):
-<<<<<<< HEAD
         if not str1:
             str1 = ""
         if not str2:
@@ -502,7 +393,4 @@
             projects,
             reason,
         ]
-        csv_f_writer.writerow(row)
-=======
-        return SequenceMatcher(None, str1, str2).ratio()
->>>>>>> c98b81fd
+        csv_f_writer.writerow(row)