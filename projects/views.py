--- conflicted
+++ resolved
@@ -395,16 +395,29 @@
         new_item = {}
         new_item["email_address"] = i.email_address
         new_item["id"] = i.id
-<<<<<<< HEAD
-        new_item["status"] = i.status
+        new_item["status"] = i.status.title()
         if i.duration:
             new_item["duration"] = i.duration
-=======
-        new_item["status"] = i.status.title()
->>>>>>> c2169f86
         clean_invitations.append(new_item)
 
     is_on_day_pass = get_day_pass(request.user.id, project_id) is not None
+    logger.error(
+        {
+            "project": project,
+            "project_nickname": project.nickname,
+            "project_type": project.type,
+            "users": users_mashup,
+            "invitations": clean_invitations,
+            "can_manage_project_membership": can_manage_project_membership,
+            "can_manage_project": can_manage_project,
+            "is_admin": request.user.is_superuser,
+            "is_on_day_pass": is_on_day_pass,
+            "form": form,
+            "nickname_form": nickname_form,
+            "type_form": type_form,
+            "pubs_form": pubs_form,
+            "roles": ROLES,
+        })
 
     return render(
         request,
