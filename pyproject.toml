--- conflicted
+++ resolved
@@ -73,11 +73,7 @@
 djangocms-bootstrap4 = "^2.0.0"
 jsonpatch = "^1.32"
 nltk = "^3.7"
-<<<<<<< HEAD
-scholarly = "^1.7.11"
-=======
 djangocms-snippet = "^3.1.0"
->>>>>>> c0a08d99
 
 [tool.poetry.dev-dependencies]
 black = "^20.8b1"
