--- conflicted
+++ resolved
@@ -248,7 +248,6 @@
 .artifactVersion__doi {
     font-size: 12px;
 }
-<<<<<<< HEAD
 
 .cardTitleTitle {
     flex: 1;
@@ -260,9 +259,9 @@
 .artifactDetailPrivate {
     font-size: 32px;
     vertical-align: middle;
-=======
+}
+
 pre code {
     font-size: 12px;
     white-space: inherit;
->>>>>>> 559aa696
 }