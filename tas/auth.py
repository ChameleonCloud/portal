from django.contrib.auth import get_user_model
from django.contrib.auth.backends import ModelBackend
from django.core.exceptions import ValidationError
<<<<<<< HEAD
from pytas.pytas import client as TASClient
from tas.models import activate_local_user

=======
from pytas.http import TASClient
>>>>>>> ba4554e4
import logging
import re

class TASBackend(ModelBackend):

    def __init__(self):
        self.tas = TASClient()

    # Create an authentication method
    # This is called by the standard Django login procedure
    def authenticate(self, username=None, password=None, request=None, **kwargs):
        user = None
        if username is not None and password is not None:
            tas_user = None
            logger = logging.getLogger('tas')
            if request is not None:
                logger.info('Attempting login for user "%s" from IP "%s"' % (username, request.META.get('REMOTE_ADDR')))
            else:
                logger.info('Attempting login for user "%s" from IP "%s"' % (username, 'unknown'))
            try:
                # Check if this user is valid on the mail server
                if self.tas.authenticate(username, password):
                    tas_user = self.tas.get_user(username=username)
                    activate_local_user(username)
                    logger.info('Login successful for user "%s"' % username)
                else:
                    raise ValidationError('Authentication Error', 'Your username or password is incorrect.')
            except Exception as e:
                logger.error(e.args)
                if re.search(r'PendingEmailConfirmation', e.args[1]):
                    raise ValidationError('Please confirm your email address before logging in.')
                else:
                    raise ValidationError(e.args[1])

            if tas_user is not None:
                UserModel = get_user_model()
                try:
                    # Check if the user exists in Django's local database
                    user = UserModel.objects.get(username=username)
                    user.first_name = tas_user['firstName']
                    user.last_name = tas_user['lastName']
                    user.email = tas_user['email']
                    user.save()

                except UserModel.DoesNotExist:
                    # Create a user in Django's local database
                    user = UserModel.objects.create_user(
                        username=username,
                        first_name=tas_user['firstName'],
                        last_name=tas_user['lastName'],
                        email=tas_user['email']
                        )

        return user<|MERGE_RESOLUTION|>--- conflicted
+++ resolved
@@ -1,13 +1,8 @@
 from django.contrib.auth import get_user_model
 from django.contrib.auth.backends import ModelBackend
 from django.core.exceptions import ValidationError
-<<<<<<< HEAD
-from pytas.pytas import client as TASClient
+from pytas.http import TASClient
 from tas.models import activate_local_user
-
-=======
-from pytas.http import TASClient
->>>>>>> ba4554e4
 import logging
 import re
 
