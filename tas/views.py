--- conflicted
+++ resolved
@@ -8,13 +8,10 @@
 from django.http import HttpResponse, HttpResponseRedirect
 from django import forms
 from pytas.http import TASClient
-<<<<<<< HEAD
 from tas.forms import EmailConfirmationForm, PasswordResetRequestForm, \
-                      PasswordResetConfirmForm, UserProfileForm, UserRegistrationForm
-=======
-from tas.forms import EmailConfirmationForm, PasswordResetRequestForm, PasswordResetConfirmForm, UserProfileForm, UserRegistrationForm, UserAccountForm
+                      PasswordResetConfirmForm, UserProfileForm, UserRegistrationForm, \
+                      UserAccountForm
 from djangoRT import rtUtil, rtModels
->>>>>>> 9e1bd92b
 
 import re
 import logging
